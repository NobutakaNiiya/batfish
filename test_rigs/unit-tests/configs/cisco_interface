--- conflicted
+++ resolved
@@ -58,11 +58,7 @@
  ipv4 point-to-point
  ipv4 unnumbered Loopback100
  ipv4 access-group 310-systems egress hardware-count
-<<<<<<< HEAD
- l2transport",
-=======
  l2transport
->>>>>>> b9f7477f
   propagate remote-status
  !
  medium broadcast
@@ -108,11 +104,6 @@
  !
  ntp multicast key 12 ttl 1
 !
-<<<<<<< HEAD
-interface Null0",
- ipv4 icmp unreachables disable",
- ipv6 icmp unreachables disable",
-=======
 interface Null0
  ipv4 icmp unreachables disable
  ipv6 icmp unreachables disable
@@ -135,17 +126,4 @@
  tunnel source 2.3.4.5
  tunnel destination 3.4.5.6
 !
->>>>>>> b9f7477f
 !
-interface Loopback0
- description description-goes-here
- ip address 13.9.2.2 255.255.255.255
- ip ospf 1 area 0
- ip ospf demand-circuit
- platform qos trust none remark
- ipv6 address 2001:60:0:C00::B/128
- ipv6 ospf 1 area 0
- ip bgp fast-external-fallover permit
- ip nhrp map 130.59.254.2 130.59.32.21
-!
-
