--- conflicted
+++ resolved
@@ -1,17 +1,7 @@
 package org.batfish.question.reachfilter;
 
-<<<<<<< HEAD
-import static org.batfish.question.testfilters.TestFiltersAnswerer.COL_ACTION;
 import static org.batfish.question.testfilters.TestFiltersAnswerer.COL_FILTER_NAME;
-import static org.batfish.question.testfilters.TestFiltersAnswerer.COL_FLOW;
-import static org.batfish.question.testfilters.TestFiltersAnswerer.COL_LINE_CONTENT;
-import static org.batfish.question.testfilters.TestFiltersAnswerer.COL_LINE_NUMBER;
 import static org.batfish.question.testfilters.TestFiltersAnswerer.COL_NODE;
-import static org.batfish.question.testfilters.TestFiltersAnswerer.COL_TRACE;
-=======
-import static org.batfish.question.tracefilters.TraceFiltersAnswerer.COLUMN_FILTER_NAME;
-import static org.batfish.question.tracefilters.TraceFiltersAnswerer.COLUMN_NODE;
->>>>>>> 2787c7c4
 
 import com.google.common.annotations.VisibleForTesting;
 import com.google.common.base.Preconditions;
@@ -55,17 +45,6 @@
 
 /** Answerer for ReachFilterQuestion */
 public final class ReachFilterAnswerer extends Answerer {
-<<<<<<< HEAD
-  static final String COL_SNAPSHOT = "Snapshot";
-  static final String COL_RESULT_TYPE = "Result_Type";
-
-  static final String BASE = "Base";
-  static final String DELTA = "Delta";
-  static final String INCREASED = "Increased";
-  static final String DECREASED = "Decreased";
-
-=======
->>>>>>> 2787c7c4
   private TableAnswerElement _tableAnswerElement;
 
   public ReachFilterAnswerer(Question question, IBatfish batfish) {
@@ -102,10 +81,8 @@
 
     ReachFilterParameters parameters = question.toReachFilterParameters();
 
-    TableAnswerElement baseTable =
-        TraceFiltersAnswerer.create(new TraceFiltersQuestion(null, null));
-    TableAnswerElement deltaTable =
-        TraceFiltersAnswerer.create(new TraceFiltersQuestion(null, null));
+    TableAnswerElement baseTable = TestFiltersAnswerer.create(new TestFiltersQuestion(null, null));
+    TableAnswerElement deltaTable = TestFiltersAnswerer.create(new TestFiltersQuestion(null, null));
 
     Set<String> commonNodes = Sets.intersection(baseAcls.keySet(), deltaAcls.keySet());
     for (String node : commonNodes) {
@@ -125,16 +102,16 @@
         if (baseAcl.isPresent() && !deltaAcl.isPresent() && question.getIncludeOneTableKeys()) {
           baseTable.addRow(
               Row.builder(baseTable.getMetadata().toColumnMap())
-                  .put(COLUMN_NODE, node)
-                  .put(COLUMN_FILTER_NAME, aclName)
+                  .put(COL_NODE, node)
+                  .put(COL_FILTER_NAME, aclName)
                   .build());
           continue;
         }
         if (!baseAcl.isPresent() && deltaAcl.isPresent() && question.getIncludeOneTableKeys()) {
           deltaTable.addRow(
               Row.builder(deltaTable.getMetadata().toColumnMap())
-                  .put(COLUMN_NODE, node)
-                  .put(COLUMN_FILTER_NAME, aclName)
+                  .put(COL_NODE, node)
+                  .put(COL_FILTER_NAME, aclName)
                   .build());
           continue;
         }
@@ -148,34 +125,20 @@
             .getDecreasedFlow()
             .ifPresent(
                 flow -> {
-                  baseTable.addRow(traceFilterRow(true, node, baseAcl.get(), flow));
-                  deltaTable.addRow(traceFilterRow(false, node, deltaAcl.get(), flow));
+                  baseTable.addRow(testFiltersRow(true, node, baseAcl.get(), flow));
+                  deltaTable.addRow(testFiltersRow(false, node, deltaAcl.get(), flow));
                 });
 
         result
             .getIncreasedFlow()
             .ifPresent(
                 flow -> {
-                  baseTable.addRow(traceFilterRow(true, node, baseAcl.get(), flow));
-                  deltaTable.addRow(traceFilterRow(false, node, deltaAcl.get(), flow));
+                  baseTable.addRow(testFiltersRow(true, node, baseAcl.get(), flow));
+                  deltaTable.addRow(testFiltersRow(false, node, deltaAcl.get(), flow));
                 });
       }
     }
 
-<<<<<<< HEAD
-  private void processDifferentialFlow(
-      String resultType, String hostname, IpAccessList baseAcl, IpAccessList deltaAcl, Flow flow) {
-    appendRows(
-        toDifferentialTableRows(resultType, BASE, testFiltersRows(true, hostname, baseAcl, flow)));
-    appendRows(
-        toDifferentialTableRows(
-            resultType, DELTA, testFiltersRows(false, hostname, deltaAcl, flow)));
-  }
-
-  private void nonDifferentialAnswer(ReachFilterQuestion question) {
-    _tableAnswerElement = TestFiltersAnswerer.create(new TestFiltersQuestion(null, null));
-
-=======
     // take care of nodes that are present in only one snapshot
     if (question.getIncludeOneTableKeys()) {
       addOneSnapshotNodes(Sets.difference(baseAcls.keySet(), deltaAcls.keySet()), baseTable);
@@ -190,7 +153,6 @@
   }
 
   private void nonDifferentialAnswer(ReachFilterQuestion question) {
->>>>>>> 2787c7c4
     List<Pair<String, IpAccessList>> acls = getQueryAcls(question);
     if (acls.isEmpty()) {
       throw new BatfishException("No matching filters");
@@ -198,7 +160,7 @@
 
     Multiset<Row> rows = HashMultiset.create();
     /*
-     * For each query ACL, try to get a flow. If one exists, run testFilter on that flow.
+     * For each query ACL, try to get a flow. If one exists, run traceFilter on that flow.
      * Concatenate the answers for all flows into one big table.
      */
     Map<String, Configuration> configurations = _batfish.loadConfigurations();
@@ -213,42 +175,10 @@
         _batfish.getLogger().warn(t.getMessage());
         continue;
       }
-<<<<<<< HEAD
-      result.ifPresent(flow -> appendRows(testFiltersRows(hostname, acl, flow)));
-    }
-  }
-
-  private static Rows toDifferentialTableRows(String resultType, String snapshot, Rows traceRows) {
-    ImmutableMultiset.Builder<Row> rows = ImmutableMultiset.builder();
-    RowBuilder rb = Row.builder().put(COL_RESULT_TYPE, resultType).put(COL_SNAPSHOT, snapshot);
-    traceRows.iterator().forEachRemaining(row -> rows.add(rb.putAll(row).build()));
-    return new Rows(rows.build());
-  }
-
-  private TableMetadata differentialTableMetaData() {
-    List<ColumnMetadata> columnMetadata =
-        ImmutableList.of(
-            new ColumnMetadata(COL_RESULT_TYPE, Schema.STRING, "Result type", true, false),
-            new ColumnMetadata(COL_SNAPSHOT, Schema.STRING, "Snapshot", true, false),
-            new ColumnMetadata(COL_NODE, Schema.NODE, "Node", true, false),
-            new ColumnMetadata(COL_FILTER_NAME, Schema.STRING, "Filter name", true, false),
-            new ColumnMetadata(COL_FLOW, Schema.FLOW, "Evaluated flow", true, false),
-            new ColumnMetadata(COL_ACTION, Schema.STRING, "Outcome", false, true),
-            new ColumnMetadata(COL_LINE_NUMBER, Schema.INTEGER, "Line number", false, true),
-            new ColumnMetadata(COL_LINE_CONTENT, Schema.STRING, "Line content", false, true),
-            new ColumnMetadata(COL_TRACE, Schema.ACL_TRACE, "ACL trace", false, true));
-    String textDesc =
-        String.format(
-            "Filter ${%s} on node ${%s} will ${%s} flow ${%s} at line ${%s} ${%s}",
-            COL_FILTER_NAME, COL_NODE, COL_ACTION, COL_FLOW, COL_LINE_NUMBER, COL_LINE_CONTENT);
-    return new TableMetadata(columnMetadata, textDesc);
-  }
-=======
-      result.ifPresent(flow -> rows.add(traceFilterRow(hostname, acl, flow)));
-    }
->>>>>>> 2787c7c4
-
-    _tableAnswerElement = TraceFiltersAnswerer.create(new TraceFiltersQuestion(null, null));
+      result.ifPresent(flow -> rows.add(testFiltersRow(hostname, acl, flow)));
+    }
+
+    _tableAnswerElement = TestFiltersAnswerer.create(new TestFiltersQuestion(null, null));
     _tableAnswerElement.postProcessAnswer(question, rows);
   }
 
@@ -348,29 +278,21 @@
     return IpAccessList.builder().setName(acl.getName()).setLines(lines).build();
   }
 
-<<<<<<< HEAD
-  private Rows testFiltersRows(boolean base, String hostname, IpAccessList acl, Flow flow) {
-=======
-  private Row traceFilterRow(boolean base, String hostname, IpAccessList acl, Flow flow) {
->>>>>>> 2787c7c4
+  private Row testFiltersRow(boolean base, String hostname, IpAccessList acl, Flow flow) {
+    // TODO was traceFilterRow
     if (base) {
       _batfish.pushBaseEnvironment();
     } else {
       _batfish.pushDeltaEnvironment();
     }
-<<<<<<< HEAD
-    Rows rows = testFiltersRows(hostname, acl, flow);
-=======
-    Row row = traceFilterRow(hostname, acl, flow);
->>>>>>> 2787c7c4
+    Row row = testFiltersRow(hostname, acl, flow);
     _batfish.popEnvironment();
     return row;
   }
 
   @VisibleForTesting
   @Nonnull
-<<<<<<< HEAD
-  Rows testFiltersRows(String hostname, IpAccessList acl, Flow flow) {
+  Row testFiltersRow(String hostname, IpAccessList acl, Flow flow) {
     TestFiltersQuestion testFiltersQuestion =
         new TestFiltersQuestion(new NodesSpecifier(hostname), acl.getName());
     testFiltersQuestion.setDscp(flow.getDscp());
@@ -394,33 +316,7 @@
     testFiltersQuestion.setTcpFlagsRst(flow.getTcpFlagsRst() == 1);
     testFiltersQuestion.setTcpFlagsSyn(flow.getTcpFlagsSyn() == 1);
     testFiltersQuestion.setTcpFlagsUrg(flow.getTcpFlagsUrg() == 1);
-    return new TestFiltersAnswerer(testFiltersQuestion, _batfish).answer().getRows();
-=======
-  Row traceFilterRow(String hostname, IpAccessList acl, Flow flow) {
-    TraceFiltersQuestion traceFiltersQuestion =
-        new TraceFiltersQuestion(new NodesSpecifier(hostname), acl.getName());
-    traceFiltersQuestion.setDscp(flow.getDscp());
-    traceFiltersQuestion.setDst(flow.getDstIp().toString());
-    traceFiltersQuestion.setDstPort(flow.getDstPort());
-    traceFiltersQuestion.setEcn(flow.getEcn());
-    traceFiltersQuestion.setFragmentOffset(flow.getFragmentOffset());
-    traceFiltersQuestion.setIcmpCode(flow.getFragmentOffset());
-    traceFiltersQuestion.setIcmpType(flow.getFragmentOffset());
-    traceFiltersQuestion.setIngressInterface(flow.getIngressInterface());
-    traceFiltersQuestion.setIpProtocol(flow.getIpProtocol());
-    traceFiltersQuestion.setPacketLength(flow.getPacketLength());
-    traceFiltersQuestion.setSrcIp(flow.getSrcIp());
-    traceFiltersQuestion.setSrcPort(flow.getSrcPort());
-    traceFiltersQuestion.setState(flow.getState());
-    traceFiltersQuestion.setTcpFlagsAck(flow.getTcpFlagsAck() == 1);
-    traceFiltersQuestion.setTcpFlagsCwr(flow.getTcpFlagsCwr() == 1);
-    traceFiltersQuestion.setTcpFlagsEce(flow.getTcpFlagsEce() == 1);
-    traceFiltersQuestion.setTcpFlagsFin(flow.getTcpFlagsFin() == 1);
-    traceFiltersQuestion.setTcpFlagsPsh(flow.getTcpFlagsPsh() == 1);
-    traceFiltersQuestion.setTcpFlagsRst(flow.getTcpFlagsRst() == 1);
-    traceFiltersQuestion.setTcpFlagsSyn(flow.getTcpFlagsSyn() == 1);
-    traceFiltersQuestion.setTcpFlagsUrg(flow.getTcpFlagsUrg() == 1);
-    Rows rows = new TraceFiltersAnswerer(traceFiltersQuestion, _batfish).answer().getRows();
+    Rows rows = new TestFiltersAnswerer(testFiltersQuestion, _batfish).answer().getRows();
     if (rows.size() != 1) {
       throw new BatfishException(
           String.format(
@@ -432,8 +328,7 @@
   /** Adds {@code nodes} (which are present in only one snapshot) to the {@code table} */
   private void addOneSnapshotNodes(SetView<String> nodes, TableAnswerElement table) {
     for (String node : nodes) {
-      table.addRow(Row.builder(table.getMetadata().toColumnMap()).put(COLUMN_NODE, node).build());
-    }
->>>>>>> 2787c7c4
+      table.addRow(Row.builder(table.getMetadata().toColumnMap()).put(COL_NODE, node).build());
+    }
   }
 }