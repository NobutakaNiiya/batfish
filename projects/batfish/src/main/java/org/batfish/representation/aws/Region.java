package org.batfish.representation.aws;

import java.io.Serializable;
import java.util.HashMap;
import java.util.Iterator;
import java.util.Map;
import java.util.stream.Collectors;
import org.batfish.common.BatfishLogger;
import org.batfish.common.Warnings;
import org.batfish.datamodel.Configuration;
import org.batfish.datamodel.DeviceType;
import org.batfish.datamodel.Interface;
import org.batfish.datamodel.Ip;
import org.batfish.datamodel.Vrf;
import org.batfish.main.Batfish;
import org.batfish.representation.aws.Instance.Status;
import org.codehaus.jettison.json.JSONArray;
import org.codehaus.jettison.json.JSONException;
import org.codehaus.jettison.json.JSONObject;

public class Region implements Serializable {

  private static final long serialVersionUID = 1L;

  private Map<String, Address> _addresses = new HashMap<>();

  private Map<String, CustomerGateway> _customerGateways = new HashMap<>();

  private Map<String, ElasticsearchDomain> _elasticsearchDomains = new HashMap<>();

  private Map<String, Instance> _instances = new HashMap<>();

  private Map<String, InternetGateway> _internetGateways = new HashMap<>();

  private String _name;

  private Map<String, NatGateway> _natGateways = new HashMap<>();

  private Map<String, NetworkAcl> _networkAcls = new HashMap<>();

  private Map<String, NetworkInterface> _networkInterfaces = new HashMap<>();

  private Map<String, RdsInstance> _rdsInstances = new HashMap<>();

  private Map<String, RouteTable> _routeTables = new HashMap<>();

  private Map<String, SecurityGroup> _securityGroups = new HashMap<>();

  private Map<String, Subnet> _subnets = new HashMap<>();

  private Map<String, VpcPeeringConnection> _vpcPeerings = new HashMap<>();

  private Map<String, Vpc> _vpcs = new HashMap<>();

  private Map<String, VpnConnection> _vpnConnections = new HashMap<>();

  private Map<String, VpnGateway> _vpnGateways = new HashMap<>();

  public Region(String name) {
    _name = name;
  }

  public void addConfigElement(JSONObject jsonObj, BatfishLogger logger) throws JSONException {

    Iterator<?> keys = jsonObj.keys();

    while (keys.hasNext()) {
      String key = (String) keys.next();

      if (ignoreElement(key)) {
        continue;
      }

      JSONArray jsonArray = jsonObj.getJSONArray(key);

      for (int index = 0; index < jsonArray.length(); index++) {
        JSONObject childObject = jsonArray.getJSONObject(index);
        addConfigElement(key, childObject, logger);
      }
    }
  }

  private void addConfigElement(String elementType, JSONObject jsonObject, BatfishLogger logger)
      throws JSONException {
    switch (elementType) {
      case AwsVpcEntity.JSON_KEY_ADDRESSES:
        Address address = new Address(jsonObject, logger);
        _addresses.put(address.getId(), address);
        break;
      case AwsVpcEntity.JSON_KEY_INSTANCES:
        Instance instance = new Instance(jsonObject, logger);
        if (instance.getStatus() == Status.RUNNING) {
          _instances.put(instance.getId(), instance);
        }
        break;
      case AwsVpcEntity.JSON_KEY_CUSTOMER_GATEWAYS:
        CustomerGateway cGateway = new CustomerGateway(jsonObject, logger);
        _customerGateways.put(cGateway.getId(), cGateway);
        break;
      case AwsVpcEntity.JSON_KEY_DB_INSTANCES:
        RdsInstance rdsInstance = new RdsInstance(jsonObject, logger);
        if (rdsInstance.getDbInstanceStatus() == RdsInstance.Status.AVAILABLE) {
          _rdsInstances.put(rdsInstance.getId(), rdsInstance);
        }
        break;
      case AwsVpcEntity.JSON_KEY_DOMAIN_STATUS_LIST:
        ElasticsearchDomain elasticsearchDomain = new ElasticsearchDomain(jsonObject, logger);
        // we cannot represent an elasticsearch domain without vpc and subnets as a node
        if (elasticsearchDomain.getAvailable() && elasticsearchDomain.getVpcId() != null) {
          _elasticsearchDomains.put(elasticsearchDomain.getId(), elasticsearchDomain);
        }
        break;
      case AwsVpcEntity.JSON_KEY_INTERNET_GATEWAYS:
        InternetGateway iGateway = new InternetGateway(jsonObject, logger);
        _internetGateways.put(iGateway.getId(), iGateway);
        break;
      case AwsVpcEntity.JSON_KEY_NAT_GATEWAYS:
        NatGateway natGateway = new NatGateway(jsonObject, logger);
        _natGateways.put(natGateway.getId(), natGateway);
        break;
      case AwsVpcEntity.JSON_KEY_NETWORK_ACLS:
        NetworkAcl networkAcl = new NetworkAcl(jsonObject, logger);
        _networkAcls.put(networkAcl.getId(), networkAcl);
        break;
      case AwsVpcEntity.JSON_KEY_NETWORK_INTERFACES:
        NetworkInterface networkInterface = new NetworkInterface(jsonObject, logger);
        _networkInterfaces.put(networkInterface.getId(), networkInterface);
        break;
      case AwsVpcEntity.JSON_KEY_RESERVATIONS:
        // instances are embedded inside reservations
        JSONArray jsonArray = jsonObject.getJSONArray(AwsVpcEntity.JSON_KEY_INSTANCES);
        for (int index = 0; index < jsonArray.length(); index++) {
          JSONObject childObject = jsonArray.getJSONObject(index);
          addConfigElement(AwsVpcEntity.JSON_KEY_INSTANCES, childObject, logger);
        }
        break;
      case AwsVpcEntity.JSON_KEY_ROUTE_TABLES:
        RouteTable routeTable = new RouteTable(jsonObject, logger);
        _routeTables.put(routeTable.getId(), routeTable);
        break;
      case AwsVpcEntity.JSON_KEY_SECURITY_GROUPS:
        SecurityGroup sGroup = new SecurityGroup(jsonObject, logger);
        _securityGroups.put(sGroup.getId(), sGroup);
        break;
      case AwsVpcEntity.JSON_KEY_SUBNETS:
        Subnet subnet = new Subnet(jsonObject, logger);
        _subnets.put(subnet.getId(), subnet);
        break;
      case AwsVpcEntity.JSON_KEY_VPCS:
        Vpc vpc = new Vpc(jsonObject, logger);
        _vpcs.put(vpc.getId(), vpc);
        break;
      case AwsVpcEntity.JSON_KEY_VPC_PEERING_CONNECTIONS:
        String code =
            jsonObject
                .getJSONObject(AwsVpcEntity.JSON_KEY_STATUS)
                .getString(AwsVpcEntity.JSON_KEY_CODE);
        if (!code.equals(AwsVpcEntity.STATUS_DELETED)) {
          VpcPeeringConnection vpcPeerConn = new VpcPeeringConnection(jsonObject, logger);
          _vpcPeerings.put(vpcPeerConn.getId(), vpcPeerConn);
        }
        break;
      case AwsVpcEntity.JSON_KEY_VPN_CONNECTIONS:
        VpnConnection vpnConnection = new VpnConnection(jsonObject, logger);
        _vpnConnections.put(vpnConnection.getId(), vpnConnection);
        break;
      case AwsVpcEntity.JSON_KEY_VPN_GATEWAYS:
        VpnGateway vpnGateway = new VpnGateway(jsonObject, logger);
        _vpnGateways.put(vpnGateway.getId(), vpnGateway);
        break;
      default:
        // do nothing here
        logger.debugf("skipping top-level element: %s\n", elementType);
    }
  }

  public Map<String, Address> getAddresses() {
    return _addresses;
  }

  public Map<String, CustomerGateway> getCustomerGateways() {
    return _customerGateways;
  }

  public Map<String, ElasticsearchDomain> getElasticSearchDomains() {
    return _elasticsearchDomains;
  }

  public Map<String, Instance> getInstances() {
    return _instances;
  }

  public Map<String, InternetGateway> getInternetGateways() {
    return _internetGateways;
  }

  public String getName() {
    return _name;
  }

  public Map<String, NatGateway> getNatGateways() {
    return _natGateways;
  }

  public Map<String, NetworkAcl> getNetworkAcls() {
    return _networkAcls;
  }

  public Map<String, NetworkInterface> getNetworkInterfaces() {
    return _networkInterfaces;
  }

  public Map<String, RdsInstance> getRdsInstances() {
    return _rdsInstances;
  }

  public Map<String, RouteTable> getRouteTables() {
    return _routeTables;
  }

  public Map<String, SecurityGroup> getSecurityGroups() {
    return _securityGroups;
  }

  public Map<String, Subnet> getSubnets() {
    return _subnets;
  }

  public Map<String, VpcPeeringConnection> getVpcPeeringConnections() {
    return _vpcPeerings;
  }

  public Map<String, Vpc> getVpcs() {
    return _vpcs;
  }

  public Map<String, VpnConnection> getVpnConnections() {
    return _vpnConnections;
  }

  public Map<String, VpnGateway> getVpnGateways() {
    return _vpnGateways;
  }

  private boolean ignoreElement(String key) {
    switch (key) {
      case AwsVpcEntity.JSON_KEY_AVAILABILITY_ZONES:
      case AwsVpcEntity.JSON_KEY_DHCP_OPTIONS:
      case AwsVpcEntity.JSON_KEY_REGIONS:
      case AwsVpcEntity.JSON_KEY_INSTANCE_STATUSES:
      case AwsVpcEntity.JSON_KEY_PLACEMENT_GROUPS:
      case AwsVpcEntity.JSON_KEY_SERVICE_NAMES:
      case AwsVpcEntity.JSON_KEY_TAGS:
        return true;
      default:
        return false;
    }
  }

  public void toConfigurationNodes(
      AwsConfiguration awsConfiguration, Map<String, Configuration> configurationNodes) {

    // updates the Ips which have been allocated already in subnets of all interfaces
    updateAllocatedIps();
    for (Vpc vpc : getVpcs().values()) {
<<<<<<< HEAD
      Warnings warnings = new Warnings(awsConfiguration.getWarnings());
=======
      Warnings warnings = Batfish.buildWarnings(awsConfiguration.getSettings());
>>>>>>> 5cb7347b
      Configuration cfgNode = vpc.toConfigurationNode(awsConfiguration, this, warnings);
      configurationNodes.put(cfgNode.getName(), cfgNode);
      awsConfiguration.getWarningsByHost().put(cfgNode.getName(), warnings);
    }

    for (ElasticsearchDomain elasticsearchDomain : getElasticSearchDomains().values()) {
<<<<<<< HEAD
      Warnings warnings = new Warnings(awsConfiguration.getWarnings());
=======
      Warnings warnings = Batfish.buildWarnings(awsConfiguration.getSettings());
>>>>>>> 5cb7347b
      Configuration cfgNode =
          elasticsearchDomain.toConfigurationNode(awsConfiguration, this, warnings);
      configurationNodes.put(cfgNode.getName(), cfgNode);
      awsConfiguration.getWarningsByHost().put(cfgNode.getName(), warnings);
    }

    for (InternetGateway igw : getInternetGateways().values()) {
<<<<<<< HEAD
      Warnings warnings = new Warnings(awsConfiguration.getWarnings());
=======
      Warnings warnings = Batfish.buildWarnings(awsConfiguration.getSettings());
>>>>>>> 5cb7347b
      Configuration cfgNode = igw.toConfigurationNode(awsConfiguration, this, warnings);
      configurationNodes.put(cfgNode.getName(), cfgNode);
      awsConfiguration.getWarningsByHost().put(cfgNode.getName(), warnings);
    }

    for (NatGateway ngw : getNatGateways().values()) {
<<<<<<< HEAD
      Warnings warnings = new Warnings(awsConfiguration.getWarnings());
=======
      Warnings warnings = Batfish.buildWarnings(awsConfiguration.getSettings());
>>>>>>> 5cb7347b
      warnings.redFlag("NAT functionality not yet implemented for " + ngw.getId());
      Configuration cfgNode = ngw.toConfigurationNode(awsConfiguration, this, warnings);
      configurationNodes.put(cfgNode.getName(), cfgNode);
      awsConfiguration.getWarningsByHost().put(cfgNode.getName(), warnings);
    }

    for (VpnGateway vgw : getVpnGateways().values()) {
<<<<<<< HEAD
      Warnings warnings = new Warnings(awsConfiguration.getWarnings());
=======
      Warnings warnings = Batfish.buildWarnings(awsConfiguration.getSettings());
>>>>>>> 5cb7347b
      Configuration cfgNode = vgw.toConfigurationNode(awsConfiguration, this, warnings);
      configurationNodes.put(cfgNode.getName(), cfgNode);
      awsConfiguration.getWarningsByHost().put(cfgNode.getName(), warnings);
    }

    for (Instance instance : getInstances().values()) {
<<<<<<< HEAD
      Warnings warnings = new Warnings(awsConfiguration.getWarnings());
=======
      Warnings warnings = Batfish.buildWarnings(awsConfiguration.getSettings());
>>>>>>> 5cb7347b
      Configuration cfgNode = instance.toConfigurationNode(awsConfiguration, this, warnings);
      cfgNode.setDeviceType(DeviceType.HOST);
      configurationNodes.put(cfgNode.getName(), cfgNode);
      awsConfiguration.getWarningsByHost().put(cfgNode.getName(), warnings);
    }

    for (RdsInstance rdsInstance : getRdsInstances().values()) {
<<<<<<< HEAD
      Warnings warnings = new Warnings(awsConfiguration.getWarnings());
=======
      Warnings warnings = Batfish.buildWarnings(awsConfiguration.getSettings());
>>>>>>> 5cb7347b
      Configuration cfgNode = rdsInstance.toConfigurationNode(awsConfiguration, this, warnings);
      configurationNodes.put(cfgNode.getName(), cfgNode);
      awsConfiguration.getWarningsByHost().put(cfgNode.getName(), warnings);
    }

    for (Subnet subnet : getSubnets().values()) {
<<<<<<< HEAD
      Warnings warnings = new Warnings(awsConfiguration.getWarnings());
=======
      Warnings warnings = Batfish.buildWarnings(awsConfiguration.getSettings());
>>>>>>> 5cb7347b
      Configuration cfgNode = subnet.toConfigurationNode(awsConfiguration, this, warnings);
      configurationNodes.put(cfgNode.getName(), cfgNode);
      awsConfiguration.getWarningsByHost().put(cfgNode.getName(), warnings);
    }

    for (VpnConnection vpnConnection : getVpnConnections().values()) {
<<<<<<< HEAD
      Warnings warnings = new Warnings(awsConfiguration.getWarnings());
=======
      Warnings warnings = Batfish.buildWarnings(awsConfiguration.getSettings());
>>>>>>> 5cb7347b
      vpnConnection.applyToVpnGateway(awsConfiguration, this, warnings);
      awsConfiguration.getWarningsByHost().put(vpnConnection.getId(), warnings);
    }

    // TODO: for now, set all interfaces to have the same bandwidth
    for (Configuration cfgNode : configurationNodes.values()) {
      for (Vrf vrf : cfgNode.getVrfs().values()) {
        for (Interface iface : vrf.getInterfaces().values()) {
          iface.setBandwidth(1E12d);
        }
      }
    }
  }

  private void updateAllocatedIps() {
    _networkInterfaces
        .values()
        .forEach(
            networkInterface ->
                _subnets
                    .get(networkInterface.getSubnetId())
                    .getAllocatedIps()
                    .addAll(
                        networkInterface
                            .getIpAddressAssociations()
                            .keySet()
                            .stream()
                            .map(Ip::asLong)
                            .collect(Collectors.toSet())));
  }
}<|MERGE_RESOLUTION|>--- conflicted
+++ resolved
@@ -263,22 +263,14 @@
     // updates the Ips which have been allocated already in subnets of all interfaces
     updateAllocatedIps();
     for (Vpc vpc : getVpcs().values()) {
-<<<<<<< HEAD
-      Warnings warnings = new Warnings(awsConfiguration.getWarnings());
-=======
-      Warnings warnings = Batfish.buildWarnings(awsConfiguration.getSettings());
->>>>>>> 5cb7347b
+      Warnings warnings = Batfish.buildWarnings(awsConfiguration.getSettings());
       Configuration cfgNode = vpc.toConfigurationNode(awsConfiguration, this, warnings);
       configurationNodes.put(cfgNode.getName(), cfgNode);
       awsConfiguration.getWarningsByHost().put(cfgNode.getName(), warnings);
     }
 
     for (ElasticsearchDomain elasticsearchDomain : getElasticSearchDomains().values()) {
-<<<<<<< HEAD
-      Warnings warnings = new Warnings(awsConfiguration.getWarnings());
-=======
-      Warnings warnings = Batfish.buildWarnings(awsConfiguration.getSettings());
->>>>>>> 5cb7347b
+      Warnings warnings = Batfish.buildWarnings(awsConfiguration.getSettings());
       Configuration cfgNode =
           elasticsearchDomain.toConfigurationNode(awsConfiguration, this, warnings);
       configurationNodes.put(cfgNode.getName(), cfgNode);
@@ -286,22 +278,14 @@
     }
 
     for (InternetGateway igw : getInternetGateways().values()) {
-<<<<<<< HEAD
-      Warnings warnings = new Warnings(awsConfiguration.getWarnings());
-=======
-      Warnings warnings = Batfish.buildWarnings(awsConfiguration.getSettings());
->>>>>>> 5cb7347b
+      Warnings warnings = Batfish.buildWarnings(awsConfiguration.getSettings());
       Configuration cfgNode = igw.toConfigurationNode(awsConfiguration, this, warnings);
       configurationNodes.put(cfgNode.getName(), cfgNode);
       awsConfiguration.getWarningsByHost().put(cfgNode.getName(), warnings);
     }
 
     for (NatGateway ngw : getNatGateways().values()) {
-<<<<<<< HEAD
-      Warnings warnings = new Warnings(awsConfiguration.getWarnings());
-=======
-      Warnings warnings = Batfish.buildWarnings(awsConfiguration.getSettings());
->>>>>>> 5cb7347b
+      Warnings warnings = Batfish.buildWarnings(awsConfiguration.getSettings());
       warnings.redFlag("NAT functionality not yet implemented for " + ngw.getId());
       Configuration cfgNode = ngw.toConfigurationNode(awsConfiguration, this, warnings);
       configurationNodes.put(cfgNode.getName(), cfgNode);
@@ -309,22 +293,14 @@
     }
 
     for (VpnGateway vgw : getVpnGateways().values()) {
-<<<<<<< HEAD
-      Warnings warnings = new Warnings(awsConfiguration.getWarnings());
-=======
-      Warnings warnings = Batfish.buildWarnings(awsConfiguration.getSettings());
->>>>>>> 5cb7347b
+      Warnings warnings = Batfish.buildWarnings(awsConfiguration.getSettings());
       Configuration cfgNode = vgw.toConfigurationNode(awsConfiguration, this, warnings);
       configurationNodes.put(cfgNode.getName(), cfgNode);
       awsConfiguration.getWarningsByHost().put(cfgNode.getName(), warnings);
     }
 
     for (Instance instance : getInstances().values()) {
-<<<<<<< HEAD
-      Warnings warnings = new Warnings(awsConfiguration.getWarnings());
-=======
-      Warnings warnings = Batfish.buildWarnings(awsConfiguration.getSettings());
->>>>>>> 5cb7347b
+      Warnings warnings = Batfish.buildWarnings(awsConfiguration.getSettings());
       Configuration cfgNode = instance.toConfigurationNode(awsConfiguration, this, warnings);
       cfgNode.setDeviceType(DeviceType.HOST);
       configurationNodes.put(cfgNode.getName(), cfgNode);
@@ -332,33 +308,21 @@
     }
 
     for (RdsInstance rdsInstance : getRdsInstances().values()) {
-<<<<<<< HEAD
-      Warnings warnings = new Warnings(awsConfiguration.getWarnings());
-=======
-      Warnings warnings = Batfish.buildWarnings(awsConfiguration.getSettings());
->>>>>>> 5cb7347b
+      Warnings warnings = Batfish.buildWarnings(awsConfiguration.getSettings());
       Configuration cfgNode = rdsInstance.toConfigurationNode(awsConfiguration, this, warnings);
       configurationNodes.put(cfgNode.getName(), cfgNode);
       awsConfiguration.getWarningsByHost().put(cfgNode.getName(), warnings);
     }
 
     for (Subnet subnet : getSubnets().values()) {
-<<<<<<< HEAD
-      Warnings warnings = new Warnings(awsConfiguration.getWarnings());
-=======
-      Warnings warnings = Batfish.buildWarnings(awsConfiguration.getSettings());
->>>>>>> 5cb7347b
+      Warnings warnings = Batfish.buildWarnings(awsConfiguration.getSettings());
       Configuration cfgNode = subnet.toConfigurationNode(awsConfiguration, this, warnings);
       configurationNodes.put(cfgNode.getName(), cfgNode);
       awsConfiguration.getWarningsByHost().put(cfgNode.getName(), warnings);
     }
 
     for (VpnConnection vpnConnection : getVpnConnections().values()) {
-<<<<<<< HEAD
-      Warnings warnings = new Warnings(awsConfiguration.getWarnings());
-=======
-      Warnings warnings = Batfish.buildWarnings(awsConfiguration.getSettings());
->>>>>>> 5cb7347b
+      Warnings warnings = Batfish.buildWarnings(awsConfiguration.getSettings());
       vpnConnection.applyToVpnGateway(awsConfiguration, this, warnings);
       awsConfiguration.getWarningsByHost().put(vpnConnection.getId(), warnings);
     }
