--- conflicted
+++ resolved
@@ -324,11 +324,8 @@
          | REVERSE_ROUTE
          | REVISION
          | RING
-<<<<<<< HEAD
          | ROLE
-=======
          | ROTARY
->>>>>>> 504f6e38
          | ROUTE_TARGET
          | RULE
          | SCHEME
