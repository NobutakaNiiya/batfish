lexer grammar CiscoGrammarCommonLexer;

options {
   superClass = batfish.util.DummyLexer;
}

@header {
package batfish.grammar.cisco;
}

@members {
boolean enableIPV6_ADDRESS = true;
boolean enableIP_ADDRESS = true;
boolean enableDEC = true;
boolean enableACL_NUM = false;
boolean enableCOMMUNITY_LIST_NUM = false;
}

tokens {
   ACL_NUM_APPLETALK,
   ACL_NUM_EXTENDED,
   ACL_NUM_EXTENDED_IPX,
   ACL_NUM_IPX,
   ACL_NUM_IPX_SAP,
   ACL_NUM_OTHER,
   ACL_NUM_PROTOCOL_TYPE_CODE,
   ACL_NUM_STANDARD,
   COMMUNITY_LIST_NUM_EXPANDED,
   COMMUNITY_LIST_NUM_STANDARD
}

// Cisco Keywords

AAA
:
   'aaa'
;

AAA_SERVER
:
   'aaa-server'
;

ABSOLUTE_TIMEOUT
:
   'absolute-timeout'
;

ACCEPT_DIALIN
:
   'accept-dialin'
;

ACCESS
:
   'access'
;

ACCESS_CLASS
:
   'access-class'
;

ACCESS_GROUP
:
   'access-group'
;

ACCESS_LIST
:
   'access-list'
   {enableACL_NUM = true; enableDEC = false;}

;

ACCESS_LOG
:
   'access-log'
;

ACCOUNTING
:
   'accounting'
;

ACCOUNTING_PORT
:
   'accounting-port'
;

ACCOUNTING_SERVER_GROUP
:
   'accounting-server-group'
;

ACTION
:
   'action'
;

ACTIVATE
:
   'activate'
;

ACTIVATION_CHARACTER
:
   'activation-character'
;

ACTIVE
:
   'active'
;

ADD
:
   'add'
;

ADDITIVE
:
   'additive'
;

ADDRESS
:
   'address'
;

ADDRESS_FAMILY
:
   'address-family'
;

ADDRESS_POOL
:
   'address-pool'
;

ADMISSION
:
   'admission'
;

AES128_SHA1
:
   'aes128-sha1'
;

AES256_SHA1
:
   'aes256-sha1'
;

AGGREGATE_ADDRESS
:
   'aggregate-address'
;

AHP
:
	'ahp'
;
	
ALERT_GROUP
:
   'alert-group'
;

ALIAS
:
   'alias'
;

ALLOWED
:
   'allowed'
;

ALWAYS
:
   'always'
;

ALWAYS_COMPARE_MED
:
	'always-compare-med'
;

ANY
:
   'any'
;

ANYCONNECT
:
   'anyconnect'
;

ANYCONNECT_ESSENTIALS
:
   'anyconnect-essentials'
;

AP
:
   'ap'
;

ARCHIVE
:
   'archive'
;

AREA
:
   'area'
;

AS_PATH
:
   'as-path'
;

ASA
:
   'ASA'
;

ASDM
:
   'asdm'
;

ASSOCIATE
:
   'associate'
;

ASSOCIATION
:
   'association'
;

ASYNC
:
   'async'
;

ASYNC_BOOTP
:
   'async-bootp'
;

ATM
:
   'atm'
;

AUDIT
:
   'audit'
;

AUTH_PROXY
:
   'auth-proxy'
;

AUTHENTICATION
:
   'authentication'
;

AUTHENTICATION_PORT
:
   'authentication-port'
;

AUTHENTICATION_SERVER_GROUP
:
   'authentication-server-group'
;

AUTHORIZATION
:
   'authorization'
;

AUTHORIZATION_REQUIRED
:
   'authorization-required'
;

AUTHORIZATION_SERVER_GROUP
:
   'authorization-server-group'
;

AUTO
:
   'auto'
;

AUTO_COST
:
   'auto-cost'
;

AUTOSELECT
:
   'autoselect'
;

AUTO_SUMMARY
:
   'auto-summary'
;

AUTO_SYNC
:
   'auto-sync'
;

BANDWIDTH
:
   'bandwidth'
;

BANNER
:
   'banner'
;

BFD
:
   'bfd'
;

BGP
:
   'bgp'
;

BGP_COMMUNITY
:
   'bgp-community'
;

BIND
:
   'bind'
;

BOOT
:
   'boot'
;

BOOT_END_MARKER
:
   'boot-end-marker'
;

BOOT_START_MARKER
:
   'boot-start-marker'
;

BOOTP
:
   'bootp'
;

BOOTPC
:
   'bootpc'
;

BOOTPS
:
   'bootps'
;

BOTH
:
	'both'
;

BRIDGE
:
   'bridge'
;

BROADCAST
:
   'broadcast'
;

CA
:
   'ca'
;

CABLE_RANGE
:
   'cable-range'
;

CACHE
:
   'cache'
;

CACHE_TIMEOUT
:
   'cache-timeout'
;

CALL
:
   'call'
;

CALL_HOME
:
   'call-home'
;

CALLER_ID
:
   'caller-id'
;

CARD
:
   'card'
;

CAS_CUSTOM
:
   'cas-custom'
;

CCM
:
   'ccm'
;

CCM_GROUP
:
   'ccm-group'
;

CCM_MANAGER
:
   'ccm-manager'
;

CDP
:
   'cdp'
;

CEF
:
   'cef'
;

CGMP
:
   'cgmp'
;

CHANNEL
:
   'channel'
;

CHANNEL_GROUP
:
   'channel-group'
;

CHANNEL_PROTOCOL
:
   'channel-protocol'
;

CHANNELIZED
:
   'channelized'
;

CIPC
:
   'cipc'
;

CLASS
:
   'class'
;

CLASSLESS
:
   'classless'
;

CLASS_MAP
:
   'class-map'
;

CLNS
:
   'clns'
;

CLOCK
:
   'clock'
;

CLUSTER
:
   'cluster'
;

CLUSTER_ID
:
   'cluster-id'
;

CMD
:
   'cmd'
;

CNS
:
   'cns'
;

CODEC
:
   'codec'
;

COLLECT
:
   'collect'
;

COMM_LIST
:
   'comm-list'
;

CONFIG_REGISTER
:
   'config-register'
;

CONFORM_ACTION
:
   'conform-action'
;

CONNECTED
:
   'connected'
;

CONSOLE
:
   'console'
;

CONTACT_EMAIL_ADDR
:
   'contact-email-addr'
;

CONTROL_PLANE
:
   'control-plane'
;

CONTROLLER
:
   'controller'
;

COST
:
   'cost'
;

COUNTER
:
   'counter'
;

CPTONE
:
   'cptone'
;

CRYPTO
:
   'crypto'
;

CRL
:
   'crl'
;

CTL_FILE
:
   'ctl-file'
;

CTS
:
   'cts'
;

DAMPENING
:
   'dampening'
;

DBL
:
   'dbl'
;

DEAD_INTERVAL
:
   'dead-interval'
;

DEFAULT
:
   'default'
;

DEFAULT_DOMAIN
:
   'default-domain'
;

DEFAULT_GATEWAY
:
   'default-gateway'
;

DEFAULT_GROUP_POLICY
:
   'default-group-policy'
;

DEFAULT_INFORMATION
:
   'default-information'
;

DEFAULT_INFORMATION_ORIGINATE
:
	'default-information-originate'
;

DEFAULT_METRIC
:
   'default-metric'
;

DEFAULT_NETWORK
:
   'default-network'
;

DEFAULT_ORIGINATE
:
   'default-originate'
;

DEFINITION
:
   'definition'
;

DELETE
:
   'delete'
;

DENY
:
   'deny'
;

DES_SHA1
:
   'des-sha1'
;

DESCRIPTION
:
   'description' -> pushMode(M_DESCRIPTION)
;

DESIRABLE
:
   'desirable'
;

DESTINATION
:
   'destination'
;

DETERMINISTIC_MED
:
   'deterministic-med'
;

DEVICE
:
   'device'
;

DEVICE_SENSOR
:
   'device-sensor'
;

DF
:
   'df'
;

DHCP
:
   'dhcp'
;

DHCPD
:
   'dhcpd'
;

DIAGNOSTIC
:
   'diagnostic'
;

DIAL_PEER
:
   'dial-peer'
;

DIALER_LIST
:
   'dialer-list'
;

DIRECTED_BROADCAST
:
   'directed-broadcast'
;

DISABLE
:
   'disable'
;

DISTRIBUTE_LIST
:
   'distribute-list'
;

DNS
:
   'dns'
;

DNS_GUARD
:
   'dns-guard'
;

DNS_SERVER
:
   'dns-server'
;

DOMAIN
:
   'domain'
;

DOMAIN_LIST
:
   'domain-list'
;

DOMAIN_LOOKUP
:
   'domain-lookup'
;

DOMAIN_NAME
:
   'domain-name'
;

DONT_CAPABILITY_NEGOTIATE
:
	'dont-capability-negotiate'
;

DOT11
:
   'dot11'
;

DOT1Q
:
   'dot1q'
;

DS0_GROUP
:
   'ds0-group'
;

DSP
:
   'dsp'
;

DSPFARM
:
   'dspfarm'
;

DSU
:
   'dsu'
;

DUPLEX
:
   'duplex'
;

DVMRP
:
	'dvmrp'
;

DYNAMIC
:
   'dynamic'
;

DYNAMIC_ACCESS_POLICY_RECORD
:
   'dynamic-access-policy-record'
;

DYNAMIC_MAP
:
   'dynamic-map'
;

EBGP_MULTIHOP
:
   'ebgp-multihop'
;

ECHO
:
   'echo'
;

ECHO_REPLY
:
   'echo-reply'
;

EGP
:
   'egp'
;

EMPTY
:
   'empty'
;

ENABLE
:
   'enable'
;

ENCAPSULATION
:
   'encapsulation'
;

ENCR
:
   'encr'
;

ENCRYPTION
:
   'encryption'
;

END
:
   'end'
;

ENROLLMENT
:
   'enrollment'
;

ENVIRONMENT
:
   'environment'
;

EOF_LITERAL
:
	'EOF'
;

EQ
:
   'eq'
;

ERRDISABLE
:
   'errdisable'
;

ESCAPE_CHARACTER
:
<<<<<<< HEAD
   'esp'
=======
	'escape-character'
>>>>>>> 3f6993bd
;

ESP
:
<<<<<<< HEAD
   'escape-character'
=======
	'esp'
>>>>>>> 3f6993bd
;

ESTABLISHED
:
   'established'
;

EVALUATE
:
   'evaluate'
;

EVENT
:
   'event'
;

EXCEED_ACTION
:
   'exceed-action'
;

EXCEPTION
:
   'exception'
;

EXEC
:
   'exec'
;

EXEC_TIMEOUT
:
   'exec-timeout'
;

EXECUTE
:
   'execute'
;

EXIT_ADDRESS_FAMILY
:
   'exit-address-family'
;

EXPORT
:
   'export'
;

EXPORT_PROTOCOL
:
   'export-protocol'
;

EXPORTER
:
   'exporter'
;

EXPANDED
:
   'expanded'
;

EXTENDED
:
   'extended'
   { enableDEC = true; enableACL_NUM = false; }

;

FABRIC
:
   'fabric'
;

FAILOVER
:
   'failover'
;

FAIR_QUEUE
:
   'fair-queue'
;

FALL_OVER
:
   'fall-over'
;

FALLBACK_DN
:
   'fallback-dn'
;

FEATURE
:
   'feature'
;

FILE
:
   'file'
;

FILE_BROWSING
:
   'file-browsing'
;

FILE_ENTRY
:
   'file-entry'
;

FILTER_LIST
:
   'filter-list'
;

FINGER
:
   'finger'
;

FIRMWARE
:
   'firmware'
;

FLOW
:
   'flow'
;

FLOWCONTROL
:
	'flowcontrol'
;

FLOW_CACHE
:
   'flow-cache'
;

FLOW_EXPORT
:
   'flow-export'
;

FLOW_TOP_TALKERS
:
   'flow-top-talkers'
;

<<<<<<< HEAD
FLOWCONTROL
:
   'flowcontrol'
;

=======
>>>>>>> 3f6993bd
FORWARD_PROTOCOL
:
   'forward-protocol'
;

FQDN
:
   'fqdn'
;

FRAGMENTS
:
   'fragments'
;

FRAME_RELAY
:
	'frame-relay'
;


FRAMING
:
   'framing'
;

FREQUENCY
:
	'frequency'
;

FTP
:
   'ftp'
;

FTP_DATA
:
   'ftp-data'
;

FTP_SERVER
:
   'ftp-server'
;

FULL_DUPLEX
:
   'full-duplex'
;

GATEKEEPER
:
   'gatekeeper'
;

GATEWAY
:
   'gateway'
;

GE
:
   'ge'
;

GRACEFUL_RESTART
:
   'graceful-restart'
;

GRATUITOUS_ARPS
:
   'gratuitous-arps'
;

GRE
:
   'gre'
;

GROUP
:
   'group'
;

GROUP_ALIAS
:
   'group-alias'
;

GROUP_OBJECT
:
   'group-object'
;

GROUP_POLICY
:
   'group-policy'
;

GROUP_RANGE
:
   'group-range'
;

GROUP_URL
:
   'group-url'
;

GT
:
   'gt'
;

HALF_DUPLEX
:
   'half-duplex'
;

HASH
:
   'hash'
;

HELLO_MULTIPLIER
:
   'hello-multiplier'
;

HELPER_ADDRESS
:
   'helper-address'
;

HIDDEN_SHARES
:
   'hidden-shares'
;

HIDEKEYS
:
   'hidekeys'
;

HISTORY
:
   'history'
;

HOLD_QUEUE
:
   'hold-queue'
;

HOST
:
   'host'
;

HOST_ROUTING
:
   'host-routing'
;

HOST_UNKNOWN
:
	'host-unknown'
;

HOST_UNREACHABLE
:
   'host-unreachable'
;

HOSTNAME
:
   'hostname'
;

HTTP
:
   'http'
;

HW_MODULE
:
   'hw-module'
;

ICMP
:
   'icmp'
;

ICMP_ECHO
:
   'icmp-echo'
;

ICMP_OBJECT
:
   'icmp-object'
;

IDENT
:
   'ident'
;

IDENTITY
:
   'identity'
;

IDLE_TIMEOUT
:
	'idle-timeout'
;

IGMP
:
   'igmp'
;

IGP
:
   'igp'
;

IKEV1
:
   'ikev1'
;

ILMI_KEEPALIVE
:
   'ilmi-keepalive'
;

IN
:
   'in'
;

INACTIVITY_TIMER
:
   'inactivity-timer'
;

INBOUND
:
   'inbound'
;

INCOMPLETE
:
   'incomplete'
;

INSPECT
:
   'inspect'
;

INSTANCE
:
   'instance'
;

INTERNAL
:
   'internal'
;

INTERNET
:
   'internet'
;

IP
:
   'ip'
;

IP_ADDRESS_LITERAL
:
   'ip-address'
;

IPC
:
   'ipc'
;

IPINIP
:
	'ipinip'
;

IPSEC
:
   'ipsec'
;

IPSEC_UDP
:
   'ipsec-udp'
;

IPV4
:
   'ipv4'
;

IPV6
:
   'ipv6'
;

IPV6_ADDRESS_POOL
:
   'ipv6-address-pool'
;

IRDP
:
   'irdp'
;

ISAKMP
:
   'isakmp'
;

ISDN
:
   'isdn'
;

ISL
:
   'isl'
;

KEEPALIVE
:
   'keepalive'
;

KEEPALIVE_ENABLE
:
   'keepalive-enable'
;

KEEPOUT
:
   'keepout'
;

KEYPAIR
:
   'keypair'
;

KEYRING
:
	'keyring'
;

LAPB
:
   'lapb'
;

LE
:
   'le'
;

L2TP
:
   'l2tp'
;

LDAP_BASE_DN
:
   'ldap-base-dn'
;

LDAP_LOGIN
:
   'ldap-login'
;

LDAP_LOGIN_DN
:
   'ldap-login-dn'
;

LDAP_NAMING_ATTRIBUTE
:
   'ldap-naming-attribute'
;

LDAP_SCOPE
:
   'ldap-scope'
;

LENGTH
:
   'length'
;

LICENSE
:
   'license'
;

LIFETIME
:
   'lifetime'
;

LINE
:
   'line'
;

LINECODE
:
   'linecode'
;

LISTEN
:
	'listen'
;

LLDP
:
   'lldp'
;

LOAD_INTERVAL
:
   'load-interval'
;

LOAD_SHARING
:
   'load-sharing'
;

LOCAL
:
   'local'
;

LOCAL_AS
:
   'local-as'
;

LOCAL_IP
:
   'local-ip'
;

LOCAL_PORT
:
   'local-port'
;

LOCAL_PREFERENCE
:
   'local-preference'
;

LOG
:
   'log'
;

LOG_ADJACENCY_CHANGES
:
   'log-adjacency-changes'
;

LOG_INPUT
:
   'log-input'
;

LOG_NEIGHBOR_CHANGES
:
   'log-neighbor-changes'
;

LOGGING
:
   'logging'
;

LOGIN
:
   'login'
;

LPD
:
   'lpd'
;

LRE
:
   'lre'
;

LT
:
   'lt'
;

MAC_ADDRESS_TABLE
:
   'mac-address-table'
;

MACRO
:
   'macro'
;

MAIL_SERVER
:
   'mail-server'
;

MAIN_CPU
:
   'main-cpu'
;

MANAGEMENT
:
	'management'
;

MANAGEMENT_ONLY
:
   'management-only'
;

MAP
:
   'map'
;

MAP_CLASS
:
	'map-class'
;

MASK
:
   'mask'
;

MATCH
:
   'match'
;

MAXIMUM
:
   'maximum'
;

MAXIMUM_PATHS
:
   'maximum-paths'
;

MAXIMUM_ROUTES
:
	'maximum-routes'
;

MAXIMUM_PREFIX
:
   'maximum-prefix'
;

MDIX
:
   'mdix'
;

MEDIA_TERMINATION
:
   'media-termination'
;

MEDIA_TYPE
:
   'media-type'
;

MEMBER
:
   'member'
;

MEMORY_SIZE
:
   'memory-size'
;

MESSAGE_DIGEST_KEY
:
   'message-digest-key'
;

MESSAGE_LENGTH
:
   'message-length'
;

METRIC
:
   'metric'
;

METRIC_TYPE
:
   'metric-type'
;

MFIB
:
   'mfib'
;

MFIB_MODE
:
	'mfib-mode'
;

MGCP
:
   'mgcp'
;

MICROCODE
:
   'microcode'
;

MINIMAL
:
   'minimal'
;

MLAG
:
	'mlag'
;


MLD
:
   'mld'
;

MLS
:
   'mls'
;

MODE
:
   'mode'
;

MODEM
:
   'modem'
;

MODULE
:
   'module'
;

MONITOR
:
   'monitor'
;

MOP
:
   'mop'
;

MOTD
:
   'motd'
;

MPLS
:
   'mpls'
;

MPLS_LABEL
:
	'mpls-label'
;

MROUTE
:
   'mroute'
;

MROUTE_CACHE
:
   'mroute-cache'
;

MSDP
:
   'msdp'
;

MTA
:
   'mta'
;

MTU
:
   'mtu'
;

MULTICAST
:
   'multicast'
;

MULTICAST_ROUTING
:
   'multicast-routing'
;

MULTILINK
:
   'multilink'
;

NAME_LOOKUP
:
   'name-lookup'
;

NAME_SERVER
:
   'name-server'
;

NAMEIF
:
   'nameif'
;

NAMES
:
   'names'
;

NAT
:
   'nat'
;

NAT_CONTROL
:
   'nat-control'
;

NATIVE
:
   'native'
;

ND
:
   'nd'
;

NEGOTIATE
:
   'negotiate'
;

NEGOTIATION
:
   'negotiation'
;

NEIGHBOR
:
   'neighbor'
;

NEQ
:
   'neq'
;

NETBIOS_DGM
:
   'netbios-dgm'
;

NETBIOS_NS
:
   'netbios-ns'
;

NETBIOS_SS
:
   'netbios-ss'
;

NETWORK
:
   'network'
;

NETWORK_CLOCK_PARTICIPATE
:
   'network-clock-participate'
;

NETWORK_CLOCK_SELECT
:
   'network-clock-select'
;

NETWORK_OBJECT
:
   'network-object'
;

NETWORK_UNKNOWN
:
	'network-unknown'
;

NET_UNREACHABLE
:
	'net-unreachable'
;

NEXT_HOP
:
   'next-hop'
;

NEXT_HOP_SELF
:
   'next-hop-self'
;

NNTP
:
	'nntp'
;

NO
:
   'no'
;

NO_ADVERTISE
:
   'no-advertise'
;

NO_EXPORT
:
   'no-export'
;

NO_SUMMARY
:
   'no-summary'
;

NON500_ISAKMP
:
   'non500-isakmp'
;

NONE
:
   'none'
;

NONEGOTIATE
:
   'nonegotiate'
;

NOTIFY
:
   'notify'
;

NSF
:
   'nsf'
;

NSSA
:
   'nssa'
;

NTP
:
   'ntp'
;

OBJECT
:
   'object'
;

OBJECT_GROUP
:
   'object-group'
;

ORIGIN
:
   'origin'
;

ORIGINATE
:
   'originate'
;

OSPF
:
   'ospf'
;

OTHER_ACCESS
:
   'other-access'
;

OUT
:
   'out'
;

OWNER
:
	'owner'
;

PACKET_TOO_BIG
:
   'packet-too-big'
;

PAGER
:
   'pager'
;

PARAMETER_PROBLEM
:
   'parameter-problem'
;

PARAMETERS
:
   'parameters'
;

PARENT
:
   'parent'
;

PARTICIPATE
:
   'participate'
;

PASSIVE_INTERFACE
:
   'passive-interface'
;

PASSWORD_STORAGE
:
   'password-storage'
;

PATH_JITTER
:
   'path-jitter'
;

PEER
:
   'peer'
;

PEER_GROUP
:
   'peer-group'
;

PERMANENT
:
   'permanent'
;

PERMIT
:
   'permit'
;

PHONE_PROXY
:
   'phone-proxy'
;

PHYSICAL_LAYER
:
   'physical-layer'
;

PICKUP
:
   'pickup'
;

PIM
:
   'pim'
;

PIM_AUTO_RP
:
   'pim-auto-rp'
;

PKI
:
   'pki'
;

PLATFORM
:
   'platform'
;

POLICE
:
   'police'
;

POLICY
:
   'policy'
;

POLICY_LIST
:
   'policy-list'
;

POLICY_MAP
:
   'policy-map'
;

POP3
:
   'pop3'
;

PORT
:
   'port'
;

PORT_CHANNEL
:
   'port-channel'
;

PORT_OBJECT
:
   'port-object'
;

PORT_SECURITY
:
   'port-security'
;

PORT_UNREACHABLE
:
   'port-unreachable'
;

POWER
:
   'power'
;

PPP
:
   'ppp'
;

PREPEND
:
   'prepend'
;

PRE_SHARED_KEY
:
	'pre-shared-key'
;

PRI_GROUP
:
   'pri-group'
;

PRIORITY
:
   'priority'
;

PRIORITY_QUEUE
:
   'priority-queue'
;

PRIVATE_VLAN
:
   'private-vlan'
;

PREFIX
:
   'prefix'
;

PREFIX_LIST
:
   'prefix-list'
;

PRIORITY_
:
   'priority'
;

PRIORITY_QUEUE_
:
   'priority-queue'
;

PRIVILEGE
:
   'privilege'
;

PROCESS
:
   'process'
;

PROFILE
:
   'profile'
;

PROMPT
:
   'prompt'
;

PROTOCOL
:
   'protocol'
;

PROTOCOL_OBJECT
:
   'protocol-object'
;

PROXY_ARP
:
   'proxy-arp'
;

QOS
:
   'qos'
;

QUEUE_BUFFERS
:
   'queue-buffers'
;

QUEUE_LIMIT
:
   'queue-limit'
;

QUEUE_SET
:
   'queue-set'
;

RADIUS
:
   'radius'
;

RADIUS_COMMON_PW
:
   'radius-common-pw'
;

RADIUS_SERVER
:
   'radius-server'
;

RANGE
:
   'range'
;

RC4_SHA1
:
   'rc4-sha1'
;

RCMD
:
   'rcmd'
;

RCV_QUEUE
:
   'rcv-queue'
;

RD
:
   'rd'
;

RECORD
:
   'record'
;

RECORD_ENTRY
:
   'record-entry'
;

REDIRECT
:
   'redirect'
;

REDIRECT_FQDN
:
   'redirect-fqdn'
;

REDIRECTS
:
   'redirects'
;

REDISTRIBUTE
:
   'redistribute'
;

REDUNDANCY
:
   'redundancy'
;

REFLECT
:
   'reflect'
;

REMOTE_AS
:
   'remote-as'
;

REMOTE_IP
:
   'remote-ip'
;

REMOTE_PORT
:
   'remote-port'
;

REMOVE_PRIVATE_AS
:
   'remove-private-as'
;

REMOTE_SPAN
:
   'remote-span'
;

REMOVED
:
   '<removed>'
;

RESOURCE
:
   'resource'
;

RESOURCE_POOL
:
   'resource-pool'
;

REVERSE_ROUTE
:
	'reverse-route'
;

REVISION
:
   'revision'
;

REVOCATION_CHECK
:
   'revocation-check'
;

RING
:
   'ring'
;

RIP
:
   'rip'
;

ROLE
:
   'role'
;

ROUTE
:
   'route'
;

ROUTE_CACHE
:
   'route-cache'
;

ROUTE_MAP
:
   'route-map'
;

ROUTE_REFLECTOR_CLIENT
:
   'route-reflector-client'
;

ROUTE_TARGET
:
   'route-target'
;

ROUTER
:
   'router'
;

ROUTER_ID
:
   'router-id'
;

ROUTING
:
   'routing'
;

RSAKEYPAIR
:
   'rsakeypair'
;

RTR
:
   'rtr'
;

RST
:
   'rst'
;

RULE
:
   'rule'
;

SAME_SECURITY_TRAFFIC
:
   'same-security-traffic'
;

SAP
:
   'sap'
;

SCCP
:
   'sccp'
;

SCHEDULE
:
	'schedule'
;

SCHEDULER
:
   'scheduler'
;

SCHEME
:
   'scheme'
;

SCP
:
   'scp'
;

SCRIPTING
:
   'scripting'
;

SCTP
:
   'sctp'
;

SECONDARY
:
   'secondary'
;

SECURITY
:
   'security'
;

SECURITY_LEVEL
:
   'security-level'
;

SEND_COMMUNITY
:
   'send-community'
;

SENDER
:
   'sender'
;

SEQ
:
   'seq'
;

SEQUENCE
:
   'sequence'
;

SERIAL
:
   'serial'
;

SERIAL_NUMBER
:
   'serial-number'
;

SERVER
:
   'server'
;

SERVER_PRIVATE
:
   'server-private'
;

SERVER_TYPE
:
   'server-type'
;

SERVICE
:
   'service'
;

SERVICE_MODULE
:
   'service-module'
;

SERVICE_POLICY
:
   'service-policy'
;

SERVICE_TYPE
:
   'service-type'
;

SESSION_LIMIT
:
   'session-limit'
;

SESSION_TIMEOUT
:
   'session-timeout'
;

SET
:
   'set'
;

SETUP
:
	'setup'
;

SFLOW
:
	'sflow'
;

SHELL
:
   'shell'
;

SHUTDOWN
:
   'shutdown'
;

SLA
:
   'sla'
;

SMTP
:
   'smtp'
;

SMTP_SERVER
:
   'smtp-server'
;

SNMP
:
   'snmp'
;

SNMP_SERVER
:
   'snmp-server'
;

SNMPTRAP
:
   'snmptrap'
;

SORT_BY
:
   'sort-by'
;

SPE
:
   'spe'
;

SOFT_RECONFIGURATION
:
   'soft-reconfiguration'
;

SOURCE
:
   'source'
;

SOURCE_INTERFACE
:
   'source-interface'
;

SOURCE_IP_ADDRESS
:
   'source-ip-address'
;

SOURCE_ROUTE
:
   'source-route'
;

SOURCE_QUENCH
:
	'source-quench'
;

SPANNING_TREE
:
   'spanning-tree'
;

SPEED
:
   'speed'
;

SPLIT_TUNNEL_NETWORK_LIST
:
   'split-tunnel-network-list'
;

SPLIT_TUNNEL_POLICY
:
   'split-tunnel-policy'
;

SRR_QUEUE
:
   'srr-queue'
;

SSH
:
   'ssh'
;

SSL
:
   'ssl'
;

STACK_MIB
:
	'stack-mib'
;

STANDARD
:
   'standard'
   { enableDEC = true; enableACL_NUM = false; }

;

STANDBY
:
   'standby'
;

STATIC
:
   'static'
;

STCAPP
:
   'stcapp'
;

STOPBITS
:
   'stopbits'
;

STORM_CONTROL
:
   'storm-control'
;

STP
:
   'stp'
;

SUBJECT_NAME
:
   'subject-name'
;

SUBNET
:
   'subnet'
;

SUBNETS
:
   'subnets'
;

SUBNET_ZERO
:
   'subnet-zero'
;

SUBSCRIBE_TO
:
   'subscribe-to'
;

SUBSCRIBE_TO_ALERT_GROUP
:
   'subscribe-to-alert-group'
;

SUMMARY_ONLY
:
   'summary-only'
;

SUNRPC
:
   'sunrpc'
;

SUPPLEMENTARY_SERVICES
:
   'supplementary-services'
;

SWITCH
:
   'switch'
;

SWITCHBACK
:
   'switchback'
;

SWITCHPORT
:
   'switchport'
;

SYNCHRONIZATION
:
   'synchronization'
;

SYSLOG
:
   'syslog'
;

SYSOPT
:
   'sysopt'
;

SYSTEM
:
   'system'
;

TABLE_MAP
:
   'table-map'
;

TACACS
:
   'tacacs'
;

TACACS_PLUS
:
   'tacacs+'
;

TACACS_SERVER
:
   'tacacs-server'
;

TAG
:
   'tag'
;

TAG_SWITCHING
:
   'tag-switching'
;

TB_VLAN1
:
   'tb-vlan1'
;

TB_VLAN2
:
   'tb-vlan2'
;

TCAM
:
   'tcam'
;

TCP
:
   'tcp'
;

TELNET
:
   'telnet'
;

TEMPLATE
:
	'template'
;

TERMINAL_TYPE
:
   'terminal-type'
;

TFTP
:
   'tftp'
;

TFTP_SERVER
:
   'tftp-server'
;

THREAT_DETECTION
:
   'threat-detection'
;

THREE_DES
:
   '3des'
;

THREE_DES_SHA1
:
   '3des-sha1'
;

TIME_EXCEEDED
:
   'time-exceeded'
;

TIMEOUT
:
   'timeout'
;

TIMEOUTS
:
   'timeouts'
;

TIMER
:
   'timer'
;

TIMERS
:
   'timers'
;

TIMING
:
   'timing'
;

TLS_PROXY
:
   'tls-proxy'
;

TOP
:
   'top'
;

TRACK
:
   'track'
;

TRACKED
:
	'tracked'
;

TRANSLATE
:
   'translate'
;

TRANSPORT
:
   'transport'
;

TRUNK
:
   'trunk'
;

TRUST
:
   'trust'
;

TRUSTPOINT
:
   'trustpoint'
;

TRUSTPOOL
:
   'trustpool'
;

TTL
:
	'ttl'
;

TTL_EXCEEDED
:
   'ttl-exceeded'
;

TUNNEL
:
   'tunnel'
;

TUNNEL_GROUP
:
   'tunnel-group'
;

TUNNEL_GROUP_LIST
:
   'tunnel-group-list'
;

TYPE
:
   'type'
;

UDLD
:
   'udld'
;

UDP
:
   'udp'
;

UNABLE
:
   'Unable'
;

UNICAST_ROUTING
:
   'unicast-routing'
;

UNNUMBERED
:
   'unnumbered'
;

UNREACHABLE
:
   'unreachable'
;

UNREACHABLES
:
   'unreachables'
;

UPDATE_SOURCE
:
   'update-source'
;

UPGRADE
:
   'upgrade'
;

USE_VRF
:
   'use-vrf'
;

USER_IDENTITY
:
   'user-identity'
;

USERNAME
:
   'username'
;

VALIDATION_USAGE
:
   'validation-usage'
;

VERIFY
:
   'verify'
;

VERSION
:
   'version'
;

VIOLATE_ACTION
:
   'violate-action'
;

VIRTUAL_REASSEMBLY
:
   'virtual-reassembly'
;

VIRTUAL_TEMPLATE
:
   'virtual-template'
;

VLAN
:
   'vlan'
;

VMPS
:
   'vmps'
;

VOICE
:
   'voice'
;

VOICE_CARD
:
   'voice-card'
;

VOICE_PORT
:
   'voice-port'
;

VPDN
:
   'vpdn'
;

VPDN_GROUP
:
   'vpdn-group'
;

VPN
:
   'vpn'
;

VPNV4
:
   'vpnv4'
;

VPNV6
:
	'vpnv6'
;

VPN_FILTER
:
   'vpn-filter'
;

VPN_IDLE_TIMEOUT
:
   'vpn-idle-timeout'
;

VPN_TUNNEL_PROTOCOL
:
   'vpn-tunnel-protocol'
;

VRF
:
   'vrf'
;

VRRP
:
   'vrrp'
;

VTP
:
   'vtp'
;

WEBVPN
:
   'webvpn'
;

WINS_SERVER
:
   'wins-server'
;

WITHOUT_CSD
:
   'without-csd'
;

WRR_QUEUE
:
   'wrr-queue'
;

WSMA
:
   'wsma'
;

WWW
:
   'www'
;

X25
:
   'x25'
;

X29
:
   'x29'
;

XCONNECT
:
	'xconnect'
;

XLATE
:
   'xlate'
;

// commonly used to hide password and keys
XX_HIDE
:
	'xx' 'x'+
;


// Other Tokens

ACL_NUM
:
   F_Digit
   {enableACL_NUM}?

   F_Digit*
   {
	int val = Integer.parseInt(getText());
	if ((1 <= val && val <= 99) || (1300 <= val && val <= 1999)) {
		_type = ACL_NUM_STANDARD;
	}
	else if ((100 <= val && val <= 199) || (2000 <= val && val <= 2699)) {
		_type = ACL_NUM_EXTENDED;
	}
	else if (200 <= val && val <= 299) {
		_type = ACL_NUM_PROTOCOL_TYPE_CODE;
	}
	else if (600 <= val && val <= 699) {
		_type = ACL_NUM_APPLETALK;
	}
	else if (800 <= val && val <= 899) {
		_type = ACL_NUM_IPX;
	}
	else if (900 <= val && val <= 999) {
		_type = ACL_NUM_EXTENDED_IPX;
	}
	else if (1000 <= val && val <= 1099) {
		_type = ACL_NUM_IPX_SAP;
	}
	else {
		_type = ACL_NUM_OTHER;
	}
	enableDEC = true;
	enableACL_NUM = false;
}

;

AMPERSAND
:
   '&'
;

ANGLE_BRACKET_LEFT
:
	'<'
;

ANGLE_BRACKET_RIGHT
:
	'>'
;

ARP
:
   'arp'
   {
                   enableIPV6_ADDRESS = false;
                  }

;

ASTERISK
:
   '*'
;

AT
:
   '@'
;

BACKSLASH
:
   '\\'
;

BRACE_LEFT
:
   '{'
;

BRACE_RIGHT
:
   '}'
;

BRACKET_LEFT
:
   '['
;

BRACKET_RIGHT
:
   ']'
;

CABLELENGTH
:
   'cablelength' -> pushMode(M_COMMENT)
;

CARAT
:
   '^'
;

CERTIFICATE
:
   'certificate' -> pushMode(M_CERTIFICATE)
;

COLON
:
   ':'
;

COMMA
:
   ','
;

COMMANDER_ADDRESS
:
   'commander-address'
   {
                                               enableIPV6_ADDRESS = false;
                                              }

;

COMMUNITY
:
   'community'
   {
                               enableIPV6_ADDRESS = false;
                              }

;

COMMUNITY_LIST
:
   'community-list'
   {
                                         enableIPV6_ADDRESS = false;
                                         enableCOMMUNITY_LIST_NUM = true;
                                         enableDEC = false;
                                        }

;

COMMUNITY_LIST_NUM
:
   F_Digit
   {enableCOMMUNITY_LIST_NUM}?

   F_Digit*
   {
		int val = Integer.parseInt(getText());
		if (1 <= val && val <= 99) {
			_type = COMMUNITY_LIST_NUM_STANDARD;
		}
		else if (100 <= val && val <= 500) {
			_type = COMMUNITY_LIST_NUM_EXPANDED;
		}
		enableCOMMUNITY_LIST_NUM = false;
		enableDEC = true;
	}

;

COMMENT_CLOSING_LINE
:
   (
      '!' F_Newline
   )
;

COMMENT_LINE
:
   '!' ~( '\n' | '\r' )+ F_Newline
;

DASH
:
   '-'
;

DOLLAR
:
   '$'
;

DEC
:
   F_Digit
   {enableDEC}?

   F_Digit*
;

DOUBLE_QUOTE
:
   '"'
;

ENGINEID
:
   'engineid' -> pushMode(M_COMMENT)
;

EQUALS
:
   '='
;

ESCAPE_C
:
<<<<<<< HEAD
   (
      '^C'
      | '\u0003'
      | '#'
   ) -> pushMode(M_MOTD)
=======
	(
		'^C'
		| '\u0003'
	)
	{
   inMultilineComment = !inMultilineComment;
   inComment = !inComment;
  }

;

EXCLAMATION_MARK
:
	{inComment}?

	'!'
>>>>>>> 3f6993bd
;

FIREWALL
:
   'firewall'
   {
                             enableIPV6_ADDRESS = false;
                            }

;

FLOAT
:
   (
      F_PositiveDigit* F_Digit '.' F_Digit+
   )
;

FORWARD_SLASH
:
   '/'
;

HEX
:
   '0x' F_HexDigit+
;

INTERFACE
:
   'interface'
   {enableIPV6_ADDRESS = false;}

;

SHA1_HASH
:
   'sha1' ' ' F_Digit+ ' ' F_HexDigit+
;

DES_HASH
:
   'des' ' ' F_Digit+ ' ' F_HexDigit+
;

IP_ADDRESS
:
   F_DecByte
   {enableIP_ADDRESS}?

   '.' F_DecByte '.' F_DecByte '.' F_DecByte
;

IP_PREFIX
:
	{!inComment && enableIP_ADDRESS}?

	(
		F_DecByte '.' F_DecByte '.' F_DecByte '.' F_DecByte '/' F_Digit F_Digit?
	)
;

IPV6_ADDRESS
:
   (
      (
         COLON
         {enableIPV6_ADDRESS}?

         COLON
         (
            (
               F_HexDigit+ COLON
            )* F_HexDigit+
         )?
      )
      |
      (
         F_HexDigit
         {enableIPV6_ADDRESS}?

         F_HexDigit* COLON COLON?
      )+
      (
         F_HexDigit+
      )?
   )
;

IPV6_PREFIX
:
	{!inComment && enableIPV6_ADDRESS}?

	(
		(
			COLON COLON
			(
				(
					F_HexDigit+ COLON
				)* F_HexDigit+
			)?
		)
		|
		(
			F_HexDigit+ COLON COLON?
		)+
		(
			F_HexDigit+
		)?
		'/' F_DecByte
	)
;

LOCATION
:
   'location' -> pushMode(M_COMMENT)
;

MAC
:
   'mac' -> pushMode(M_COMMENT)
;

MAC_ADDRESS
:
   'mac-address' -> pushMode(M_COMMENT)
;

NAME
:
   'name' -> pushMode(M_NAME)
;

NEWLINE
:
   F_Newline
   {
   	enableIPV6_ADDRESS = true;
   	enableIP_ADDRESS = true;
  }

;

OUI
:
   'oui' -> pushMode(M_COMMENT)
;

PAREN_LEFT
:
   '('
;

PAREN_RIGHT
:
   ')'
;

PASSWORD
:
   'password' -> pushMode(M_COMMENT)
;

PERCENT
:
   '%'
;

PERIOD
:
   '.'
;

PLUS
:
   '+'
;

POUND
:
   '#'
;

REMARK
:
   'remark' -> pushMode(M_REMARK)
;

QUIT
:
   'quit'
;

SEMICOLON
:
   ';'
;

SINGLE_QUOTE
:
   '\''
;

UNDERSCORE
:
   '_'
;

VARIABLE
:
<<<<<<< HEAD
   F_Letter
   (
      F_Letter
      | F_Digit
      | '-'
      | '_'
      | '.'
      | '/'
      | '&'
      | '+'
      | '['
      | ']'
      |
      (
         {!enableIPV6_ADDRESS}?

         ':'
      )
   )*
   {
=======
	( 
		'_' 
		| F_Letter
	)
	(
		F_Letter
		| F_Digit
		| '-'
		| '_'
		| '.'
		| '/'
		| '&'
		| '+'
		| '['
		| ']'
		| ':'
		|
		(
			{!enableIPV6_ADDRESS}?

			':'
		)
	)*
	{
>>>>>>> 3f6993bd
		if (enableACL_NUM) {
			enableACL_NUM = false;
			enableDEC = true;
		}
		if (enableCOMMUNITY_LIST_NUM) {
			enableCOMMUNITY_LIST_NUM = false;
			enableDEC = true;
		}
	}

;

WS
:
   (
      ' '
      | '\t'
      | '\u000C'
   ) -> channel(HIDDEN)
;

//ANY_WORD
//:
//	(
//		F_Letter 
//		| F_Digit
//		| '-'
//		| '_'
//		| '.'
//	)+
//;

// Fragments

fragment
F_Newline
:
   '\n'
   | '\r'
;

fragment
F_DecByte
:
   (
      F_PositiveDigit F_Digit F_Digit
   )
   |
   (
      F_PositiveDigit F_Digit
   )
   | F_Digit
;

fragment
F_Digit
:
   '0' .. '9'
;

fragment
F_HexDigit
:
   (
      '0' .. '9'
      | 'a' .. 'f'
      | 'A' .. 'F'
   )
;

fragment
F_HexWord
:
   F_HexDigit F_HexDigit F_HexDigit F_HexDigit
;

fragment
F_Letter
:
   F_LowerCaseLetter
   | F_UpperCaseLetter
;

fragment
F_LowerCaseLetter
:
   'a' .. 'z'
;

fragment
F_PositiveHexDigit
:
   (
      '1' .. '9'
      | 'a' .. 'f'
      | 'A' .. 'F'
   )
;

fragment
F_PositiveDigit
:
   '1' .. '9'
;

fragment
F_UpperCaseLetter
:
   'A' .. 'Z'
;

mode M_CERTIFICATE;

M_CERTIFICATE_WS
:
   (
      ' '
      | '\t'
      | '\u000C'
      | '\n'
   )+
;

M_CERTIFICATE_QUIT
:
   'quit' -> popMode
;

M_CERTIFICATE_WORD
:
   ~( ' ' | '\t' | '\u000C' | '\n' )+
;

mode M_COMMENT;

M_COMMENT_NEWLINE
:
   '\n' -> popMode
;

M_COMMENT_NON_NEWLINE
:
   ~'\n'+
;

mode M_DESCRIPTION;

M_DESCRIPTION_NEWLINE
:
   '\n' -> popMode
;

M_DESCRIPTION_NON_NEWLINE
:
   ~'\n'+
;

mode M_MOTD;

M_MOTD_ESCAPE_C
:
   (
      '^C'
      | '\u0003'
      | '#'
   ) -> popMode
;

M_MOTD_CARAT
:
   '^'
;

M_MOTD_NON_ESCAPE_C
:
   ~( '^' | '\u0003' | '#' )+
;

mode M_NAME;

M_NAME_WS
:
   (
      ' '
      | '\t'
      | '\u000C'
   )+ -> channel(HIDDEN)
;

M_NAME_NAME
:
   ~'\n'+ -> popMode
;

mode M_REMARK;

M_REMARK_NEWLINE
:
   '\n' -> popMode
;

M_REMARK_REMARK
:
   ~'\n'+
;<|MERGE_RESOLUTION|>--- conflicted
+++ resolved
@@ -1,7 +1,7 @@
 lexer grammar CiscoGrammarCommonLexer;
 
 options {
-   superClass = batfish.util.DummyLexer;
+	superClass = batfish.util.DummyLexer;
 }
 
 @header {
@@ -330,7 +330,7 @@
 
 BANNER
 :
-   'banner'
+   'banner' -> pushMode(M_BANNER)
 ;
 
 BFD
@@ -938,14 +938,14 @@
    'environment'
 ;
 
+EQ
+:
+   'eq'
+;
+
 EOF_LITERAL
 :
-	'EOF'
-;
-
-EQ
-:
-   'eq'
+   'EOF'
 ;
 
 ERRDISABLE
@@ -955,20 +955,12 @@
 
 ESCAPE_CHARACTER
 :
-<<<<<<< HEAD
+   'escape-character'
+;
+
+ESP
+:
    'esp'
-=======
-	'escape-character'
->>>>>>> 3f6993bd
-;
-
-ESP
-:
-<<<<<<< HEAD
-   'escape-character'
-=======
-	'esp'
->>>>>>> 3f6993bd
 ;
 
 ESTABLISHED
@@ -1108,34 +1100,26 @@
    'flow'
 ;
 
+FLOW_CACHE
+:
+   'flow-cache'
+;
+
+FLOW_EXPORT
+:
+   'flow-export'
+;
+
+FLOW_TOP_TALKERS
+:
+   'flow-top-talkers'
+;
+
 FLOWCONTROL
 :
-	'flowcontrol'
-;
-
-FLOW_CACHE
-:
-   'flow-cache'
-;
-
-FLOW_EXPORT
-:
-   'flow-export'
-;
-
-FLOW_TOP_TALKERS
-:
-   'flow-top-talkers'
-;
-
-<<<<<<< HEAD
-FLOWCONTROL
-:
    'flowcontrol'
 ;
 
-=======
->>>>>>> 3f6993bd
 FORWARD_PROTOCOL
 :
    'forward-protocol'
@@ -1153,9 +1137,8 @@
 
 FRAME_RELAY
 :
-	'frame-relay'
-;
-
+   'frame-relay'
+;
 
 FRAMING
 :
@@ -1164,7 +1147,7 @@
 
 FREQUENCY
 :
-	'frequency'
+   'frequency'
 ;
 
 FTP
@@ -1304,7 +1287,7 @@
 
 HOST_UNKNOWN
 :
-	'host-unknown'
+   'host-unknown'
 ;
 
 HOST_UNREACHABLE
@@ -1354,7 +1337,7 @@
 
 IDLE_TIMEOUT
 :
-	'idle-timeout'
+   'idle-timeout'
 ;
 
 IGMP
@@ -1434,7 +1417,7 @@
 
 IPINIP
 :
-	'ipinip'
+   'ipinip'
 ;
 
 IPSEC
@@ -1504,7 +1487,7 @@
 
 KEYRING
 :
-	'keyring'
+   'keyring'
 ;
 
 LAPB
@@ -1574,7 +1557,7 @@
 
 LISTEN
 :
-	'listen'
+   'listen'
 ;
 
 LLDP
@@ -1684,7 +1667,7 @@
 
 MANAGEMENT
 :
-	'management'
+   'management'
 ;
 
 MANAGEMENT_ONLY
@@ -1699,7 +1682,7 @@
 
 MAP_CLASS
 :
-	'map-class'
+   'map-class'
 ;
 
 MASK
@@ -1722,14 +1705,14 @@
    'maximum-paths'
 ;
 
+MAXIMUM_PREFIX
+:
+   'maximum-prefix'
+;
+
 MAXIMUM_ROUTES
 :
-	'maximum-routes'
-;
-
-MAXIMUM_PREFIX
-:
-   'maximum-prefix'
+   'maximum-routes'
 ;
 
 MDIX
@@ -1784,7 +1767,7 @@
 
 MFIB_MODE
 :
-	'mfib-mode'
+   'mfib-mode'
 ;
 
 MGCP
@@ -1804,7 +1787,7 @@
 
 MLAG
 :
-	'mlag'
+   'mlag'
 ;
 
 
@@ -1855,7 +1838,7 @@
 
 MPLS_LABEL
 :
-	'mpls-label'
+   'mpls-label'
 ;
 
 MROUTE
@@ -1958,6 +1941,11 @@
    'neq'
 ;
 
+NET_UNREACHABLE
+:
+   'net-unreachable'
+;
+
 NETBIOS_DGM
 :
    'netbios-dgm'
@@ -1995,12 +1983,7 @@
 
 NETWORK_UNKNOWN
 :
-	'network-unknown'
-;
-
-NET_UNREACHABLE
-:
-	'net-unreachable'
+   'network-unknown'
 ;
 
 NEXT_HOP
@@ -2015,7 +1998,7 @@
 
 NNTP
 :
-	'nntp'
+   'nntp'
 ;
 
 NO
@@ -2110,7 +2093,7 @@
 
 OWNER
 :
-	'owner'
+   'owner'
 ;
 
 PACKET_TOO_BIG
@@ -2280,7 +2263,7 @@
 
 PRE_SHARED_KEY
 :
-	'pre-shared-key'
+   'pre-shared-key'
 ;
 
 PRI_GROUP
@@ -2500,7 +2483,7 @@
 
 REVERSE_ROUTE
 :
-	'reverse-route'
+   'reverse-route'
 ;
 
 REVISION
@@ -2605,7 +2588,7 @@
 
 SCHEDULE
 :
-	'schedule'
+   'schedule'
 ;
 
 SCHEDULER
@@ -2730,12 +2713,12 @@
 
 SETUP
 :
-	'setup'
+   'setup'
 ;
 
 SFLOW
 :
-	'sflow'
+   'sflow'
 ;
 
 SHELL
@@ -2815,7 +2798,7 @@
 
 SOURCE_QUENCH
 :
-	'source-quench'
+   'source-quench'
 ;
 
 SPANNING_TREE
@@ -2855,14 +2838,12 @@
 
 STACK_MIB
 :
-	'stack-mib'
+   'stack-mib'
 ;
 
 STANDARD
 :
-   'standard'
-   { enableDEC = true; enableACL_NUM = false; }
-
+   'standard' { enableDEC = true; enableACL_NUM = false; }
 ;
 
 STANDBY
@@ -3032,7 +3013,7 @@
 
 TEMPLATE
 :
-	'template'
+   'template'
 ;
 
 TERMINAL_TYPE
@@ -3112,7 +3093,7 @@
 
 TRACKED
 :
-	'tracked'
+   'tracked'
 ;
 
 TRANSLATE
@@ -3147,7 +3128,7 @@
 
 TTL
 :
-	'ttl'
+   'ttl'
 ;
 
 TTL_EXCEEDED
@@ -3312,7 +3293,7 @@
 
 VPNV6
 :
-	'vpnv6'
+   'vpnv6'
 ;
 
 VPN_FILTER
@@ -3387,7 +3368,7 @@
 
 XCONNECT
 :
-	'xconnect'
+   'xconnect'
 ;
 
 XLATE
@@ -3398,7 +3379,7 @@
 // commonly used to hide password and keys
 XX_HIDE
 :
-	'xx' 'x'+
+   'xx' 'x'+
 ;
 
 
@@ -3449,12 +3430,12 @@
 
 ANGLE_BRACKET_LEFT
 :
-	'<'
+   '<'
 ;
 
 ANGLE_BRACKET_RIGHT
 :
-	'>'
+   '>'
 ;
 
 ARP
@@ -3622,38 +3603,16 @@
 
 ESCAPE_C
 :
-<<<<<<< HEAD
-   (
+(
       '^C'
       | '\u0003'
       | '#'
-   ) -> pushMode(M_MOTD)
-=======
-	(
-		'^C'
-		| '\u0003'
-	)
-	{
-   inMultilineComment = !inMultilineComment;
-   inComment = !inComment;
-  }
-
-;
-
-EXCLAMATION_MARK
-:
-	{inComment}?
-
-	'!'
->>>>>>> 3f6993bd
-;
+);
 
 FIREWALL
 :
    'firewall'
-   {
-                             enableIPV6_ADDRESS = false;
-                            }
+   { enableIPV6_ADDRESS = false; }
 
 ;
 
@@ -3677,7 +3636,7 @@
 INTERFACE
 :
    'interface'
-   {enableIPV6_ADDRESS = false;}
+   { enableIPV6_ADDRESS = false; }
 
 ;
 
@@ -3691,43 +3650,70 @@
    'des' ' ' F_Digit+ ' ' F_HexDigit+
 ;
 
+IP_PREFIX
+:
+   F_DecByte '.'
+   {enableIP_ADDRESS}? 
+   
+   F_DecByte '.' F_DecByte '.' F_DecByte '/' F_Digit F_Digit?
+;
+
 IP_ADDRESS
 :
-   F_DecByte
+   F_DecByte '.'
    {enableIP_ADDRESS}?
-
-   '.' F_DecByte '.' F_DecByte '.' F_DecByte
-;
-
-IP_PREFIX
-:
-	{!inComment && enableIP_ADDRESS}?
-
-	(
-		F_DecByte '.' F_DecByte '.' F_DecByte '.' F_DecByte '/' F_Digit F_Digit?
-	)
-;
-
-IPV6_ADDRESS
+   
+   F_DecByte '.' F_DecByte '.' F_DecByte
+;
+
+IPV6_PREFIX
 :
    (
       (
-         COLON
+         ':'
          {enableIPV6_ADDRESS}?
-
-         COLON
+         
+         ':'
          (
             (
-               F_HexDigit+ COLON
+               F_HexDigit+ ':'
+			)* F_HexDigit+
+         )?
+      )
+      |
+      (
+         F_HexDigit+
+         {enableIPV6_ADDRESS}?
+         
+         ':' ':'?
+      )+
+      (
+         F_HexDigit+
+      )?
+      '/' F_DecByte
+   )
+;
+
+IPV6_ADDRESS
+:
+   (
+      (
+         ':'
+         {enableIPV6_ADDRESS}?
+
+         ':'
+         (
+            (
+               F_HexDigit+ ':'
             )* F_HexDigit+
          )?
       )
       |
       (
-         F_HexDigit
+         F_HexDigit+
          {enableIPV6_ADDRESS}?
 
-         F_HexDigit* COLON COLON?
+         ':' ':'?
       )+
       (
          F_HexDigit+
@@ -3735,30 +3721,6 @@
    )
 ;
 
-IPV6_PREFIX
-:
-	{!inComment && enableIPV6_ADDRESS}?
-
-	(
-		(
-			COLON COLON
-			(
-				(
-					F_HexDigit+ COLON
-				)* F_HexDigit+
-			)?
-		)
-		|
-		(
-			F_HexDigit+ COLON COLON?
-		)+
-		(
-			F_HexDigit+
-		)?
-		'/' F_DecByte
-	)
-;
-
 LOCATION
 :
    'location' -> pushMode(M_COMMENT)
@@ -3856,8 +3818,10 @@
 
 VARIABLE
 :
-<<<<<<< HEAD
-   F_Letter
+   (
+      F_Letter
+      | '_'
+   )
    (
       F_Letter
       | F_Digit
@@ -3877,32 +3841,6 @@
       )
    )*
    {
-=======
-	( 
-		'_' 
-		| F_Letter
-	)
-	(
-		F_Letter
-		| F_Digit
-		| '-'
-		| '_'
-		| '.'
-		| '/'
-		| '&'
-		| '+'
-		| '['
-		| ']'
-		| ':'
-		|
-		(
-			{!enableIPV6_ADDRESS}?
-
-			':'
-		)
-	)*
-	{
->>>>>>> 3f6993bd
 		if (enableACL_NUM) {
 			enableACL_NUM = false;
 			enableDEC = true;
@@ -3924,17 +3862,6 @@
    ) -> channel(HIDDEN)
 ;
 
-//ANY_WORD
-//:
-//	(
-//		F_Letter 
-//		| F_Digit
-//		| '-'
-//		| '_'
-//		| '.'
-//	)+
-//;
-
 // Fragments
 
 fragment
@@ -4014,6 +3941,40 @@
    'A' .. 'Z'
 ;
 
+mode M_BANNER;
+
+M_BANNER_WS:
+   (
+      ' '
+      | '\t'
+      | '\u000C'
+   )+ -> channel(HIDDEN)
+;
+
+M_BANNER_LOGIN
+:
+   'login' -> type(LOGIN), pushMode(M_MOTD)
+;
+
+M_BANNER_MOTD
+:
+   'motd' -> type(MOTD)
+;
+
+M_BANNER_NEWLINE
+:
+   '\n' -> type(NEWLINE), popMode
+;
+
+M_BANNER_ESCAPE_C
+:
+   (
+      '^C'
+      | '\u0003'
+      | '#'
+   ) -> type(ESCAPE_C), pushMode(M_MOTD)
+;
+
 mode M_CERTIFICATE;
 
 M_CERTIFICATE_WS
@@ -4028,7 +3989,7 @@
 
 M_CERTIFICATE_QUIT
 :
-   'quit' -> popMode
+   'quit' -> type(QUIT), popMode
 ;
 
 M_CERTIFICATE_WORD
@@ -4040,7 +4001,7 @@
 
 M_COMMENT_NEWLINE
 :
-   '\n' -> popMode
+   '\n' -> type(NEWLINE), popMode
 ;
 
 M_COMMENT_NON_NEWLINE
@@ -4052,7 +4013,7 @@
 
 M_DESCRIPTION_NEWLINE
 :
-   '\n' -> popMode
+   '\n' -> type(NEWLINE), popMode
 ;
 
 M_DESCRIPTION_NON_NEWLINE
@@ -4068,17 +4029,27 @@
       '^C'
       | '\u0003'
       | '#'
-   ) -> popMode
-;
-
-M_MOTD_CARAT
-:
-   '^'
+   ) -> type(ESCAPE_C), popMode
+;
+
+M_MOTD_EOF
+:
+   'EOF' -> type(EOF_LITERAL), popMode
+;
+
+M_MOTD_WS
+:
+   (
+      ' '
+      | '\t'
+      | '\u000C'
+      | '\n'
+   )+
 ;
 
 M_MOTD_NON_ESCAPE_C
 :
-   ~( '^' | '\u0003' | '#' )+
+   ~(' ' | '\t' | '\u000C' | '\n')+
 ;
 
 mode M_NAME;
@@ -4101,7 +4072,7 @@
 
 M_REMARK_NEWLINE
 :
-   '\n' -> popMode
+   '\n' -> type(NEWLINE), popMode
 ;
 
 M_REMARK_REMARK
