--- conflicted
+++ resolved
@@ -565,12 +565,8 @@
                   PolicyMapMatchIpAccessListLine mialLine = (PolicyMapMatchIpAccessListLine) matchLine;
                   for (IpAccessList list : mialLine.getLists()) {
                      String listName = hostname + ":" + list.getName();
-<<<<<<< HEAD
-                     wSetPolicyMapClauseMatchAcl.append(mapName + "|" + i + "|" + listName + "\n");
-=======
                      wSetPolicyMapClauseMatchAcl.append(mapName + "|" + i + "|"
-                           + listName);
->>>>>>> e01e3ccd
+                           + listName + "\n");
                   }
                   break;
 
@@ -624,13 +620,8 @@
 
                case AS_PATH_PREPEND:
                   // TODO: implement
-<<<<<<< HEAD
-                  //throw new Error("not implemented");
+                  // throw new Error("not implemented");
                   System.err.println("AS_PATH_PREPEND not implemented");
-=======
-                  // throw new Error("not implemented");
-                  System.out.println("TODO AS_PATH_PREPEND");
->>>>>>> e01e3ccd
                   break;
 
                case COMMUNITY:
