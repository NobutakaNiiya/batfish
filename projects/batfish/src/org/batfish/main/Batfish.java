package org.batfish.main;

import java.io.ByteArrayOutputStream;
import java.io.File;
import java.io.FileInputStream;
import java.io.FileOutputStream;
import java.io.FilenameFilter;
import java.io.IOException;
import java.io.ObjectInputStream;
import java.io.ObjectOutputStream;
import java.net.URISyntaxException;
import java.net.URL;
import java.nio.file.FileVisitResult;
import java.nio.file.FileVisitor;
import java.nio.file.Files;
import java.nio.file.Path;
import java.nio.file.Paths;
import java.nio.file.SimpleFileVisitor;
import java.nio.file.attribute.BasicFileAttributes;
import java.util.ArrayList;
import java.util.Arrays;
import java.util.Collection;
import java.util.Collections;
import java.util.HashMap;
import java.util.HashSet;
import java.util.LinkedHashMap;
import java.util.LinkedHashSet;
import java.util.List;
import java.util.Map;
import java.util.Map.Entry;
import java.util.UUID;
import java.util.regex.Matcher;
import java.util.regex.Pattern;
import java.util.Set;
import java.util.TreeMap;
import java.util.TreeSet;

import org.antlr.v4.runtime.ParserRuleContext;
import org.antlr.v4.runtime.tree.ParseTreeWalker;
import org.apache.commons.exec.CommandLine;
import org.apache.commons.exec.DefaultExecutor;
import org.apache.commons.exec.ExecuteException;
import org.apache.commons.exec.PumpStreamHandler;
import org.apache.commons.io.FileUtils;
import org.apache.commons.lang.exception.ExceptionUtils;
import org.batfish.common.BatfishLogger;
import org.batfish.common.BfConsts;
import org.batfish.common.BatfishException;
import org.batfish.common.CleanBatfishException;
import org.batfish.common.util.StringFilter;
import org.batfish.common.util.UrlZipExplorer;
import org.batfish.common.util.CommonUtil;
import org.batfish.datamodel.AsPath;
import org.batfish.datamodel.AsSet;
import org.batfish.datamodel.BgpAdvertisement;
import org.batfish.datamodel.BgpNeighbor;
import org.batfish.datamodel.BgpProcess;
import org.batfish.datamodel.Configuration;
import org.batfish.datamodel.ConfigurationFormat;
import org.batfish.datamodel.DataPlane;
import org.batfish.datamodel.Edge;
import org.batfish.datamodel.Flow;
import org.batfish.datamodel.FlowHistory;
import org.batfish.datamodel.FlowTrace;
import org.batfish.datamodel.GenericConfigObject;
import org.batfish.datamodel.Interface;
import org.batfish.datamodel.Ip;
import org.batfish.datamodel.IpsecVpn;
import org.batfish.datamodel.LBValueType;
import org.batfish.datamodel.LineAction;
import org.batfish.datamodel.OspfArea;
import org.batfish.datamodel.OspfProcess;
import org.batfish.datamodel.PolicyMap;
import org.batfish.datamodel.PolicyMapAction;
import org.batfish.datamodel.PolicyMapClause;
import org.batfish.datamodel.PolicyMapMatchRouteFilterListLine;
import org.batfish.datamodel.PrecomputedRoute;
import org.batfish.datamodel.Prefix;
import org.batfish.datamodel.PrefixSpace;
import org.batfish.datamodel.RouteFilterLine;
import org.batfish.datamodel.RouteFilterList;
import org.batfish.datamodel.RoutingProtocol;
import org.batfish.datamodel.SubRange;
import org.batfish.datamodel.Topology;
import org.batfish.datamodel.BgpAdvertisement.BgpAdvertisementType;
import org.batfish.datamodel.answers.Answer;
import org.batfish.datamodel.answers.AnswerStatus;
import org.batfish.datamodel.collections.AdvertisementSet;
import org.batfish.datamodel.collections.CommunitySet;
import org.batfish.datamodel.collections.EdgeSet;
import org.batfish.datamodel.collections.FibMap;
import org.batfish.datamodel.collections.FibRow;
import org.batfish.datamodel.collections.FibSet;
import org.batfish.datamodel.collections.FunctionSet;
import org.batfish.datamodel.collections.IbgpTopology;
import org.batfish.datamodel.collections.InterfaceSet;
import org.batfish.datamodel.collections.IpEdge;
import org.batfish.datamodel.collections.LBValueTypeList;
import org.batfish.datamodel.collections.MultiSet;
import org.batfish.datamodel.collections.NodeInterfacePair;
import org.batfish.datamodel.collections.NodeIpPair;
import org.batfish.datamodel.collections.NodeRoleMap;
import org.batfish.datamodel.collections.NodeSet;
import org.batfish.datamodel.collections.PolicyRouteFibIpMap;
import org.batfish.datamodel.collections.PolicyRouteFibNodeMap;
import org.batfish.datamodel.collections.PredicateSemantics;
import org.batfish.datamodel.collections.PredicateValueTypeMap;
import org.batfish.datamodel.collections.QualifiedNameMap;
import org.batfish.datamodel.collections.RoleSet;
import org.batfish.datamodel.collections.RouteSet;
import org.batfish.datamodel.collections.TreeMultiSet;
import org.batfish.datamodel.questions.AclReachabilityQuestion;
import org.batfish.datamodel.questions.BgpAdvertisementsQuestion;
import org.batfish.datamodel.questions.BgpSessionCheckQuestion;
import org.batfish.datamodel.questions.CompareSameNameQuestion;
import org.batfish.datamodel.questions.ErrorQuestion;
import org.batfish.datamodel.questions.IpsecVpnCheckQuestion;
import org.batfish.datamodel.questions.IsisLoopbacksQuestion;
import org.batfish.datamodel.questions.LocalPathQuestion;
import org.batfish.datamodel.questions.MultipathQuestion;
import org.batfish.datamodel.questions.NeighborsQuestion;
import org.batfish.datamodel.questions.NodesQuestion;
import org.batfish.datamodel.questions.OspfLoopbacksQuestion;
import org.batfish.datamodel.questions.PairwiseVpnConnectivityQuestion;
import org.batfish.datamodel.questions.ProtocolDependenciesQuestion;
import org.batfish.datamodel.questions.Question;
import org.batfish.datamodel.questions.ReachabilityQuestion;
import org.batfish.datamodel.questions.ReducedReachabilityQuestion;
import org.batfish.datamodel.questions.RoutesQuestion;
import org.batfish.datamodel.questions.SelfAdjacenciesQuestion;
import org.batfish.datamodel.questions.TracerouteQuestion;
import org.batfish.datamodel.questions.UniqueBgpPrefixOriginationQuestion;
import org.batfish.datamodel.questions.UniqueIpAssignmentsQuestion;
import org.batfish.grammar.BatfishCombinedParser;
import org.batfish.grammar.ParseTreePrettyPrinter;
import org.batfish.grammar.juniper.JuniperCombinedParser;
import org.batfish.grammar.juniper.JuniperFlattener;
import org.batfish.grammar.logicblox.LogQLPredicateInfoExtractor;
import org.batfish.grammar.logicblox.LogiQLCombinedParser;
import org.batfish.grammar.logicblox.LogiQLPredicateInfoResolver;
import org.batfish.grammar.topology.BatfishTopologyCombinedParser;
import org.batfish.grammar.topology.BatfishTopologyExtractor;
import org.batfish.grammar.topology.GNS3TopologyCombinedParser;
import org.batfish.grammar.topology.GNS3TopologyExtractor;
import org.batfish.grammar.topology.RoleCombinedParser;
import org.batfish.grammar.topology.RoleExtractor;
import org.batfish.grammar.topology.TopologyExtractor;
import org.batfish.grammar.vyos.VyosCombinedParser;
import org.batfish.grammar.vyos.VyosFlattener;
import org.batfish.job.BatfishJobExecutor;
import org.batfish.job.ConvertConfigurationJob;
import org.batfish.job.ConvertConfigurationResult;
import org.batfish.job.FlattenVendorConfigurationJob;
import org.batfish.job.FlattenVendorConfigurationResult;
import org.batfish.job.ParseVendorConfigurationJob;
import org.batfish.job.ParseVendorConfigurationResult;
import org.batfish.logic.LogicResourceLocator;
import org.batfish.main.Settings.EnvironmentSettings;
import org.batfish.nxtnet.Block;
import org.batfish.nxtnet.Column;
import org.batfish.nxtnet.ConfigurationFactExtractor;
import org.batfish.nxtnet.EntityTable;
import org.batfish.nxtnet.Facts;
import org.batfish.nxtnet.NxtnetConstants;
import org.batfish.nxtnet.PredicateInfo;
import org.batfish.nxtnet.Relation;
import org.batfish.nxtnet.TopologyFactExtractor;
import org.batfish.protocoldependency.DependencyDatabase;
import org.batfish.protocoldependency.DependentRoute;
import org.batfish.protocoldependency.PotentialExport;
import org.batfish.protocoldependency.ProtocolDependencyAnalysis;
import org.batfish.question.AclReachabilityAnswer;
import org.batfish.question.BgpAdvertisementsAnswer;
import org.batfish.question.BgpSessionCheckAnswer;
import org.batfish.question.CompareSameNameAnswer;
import org.batfish.question.ErrorAnswer;
import org.batfish.question.IpsecVpnCheckAnswer;
import org.batfish.question.IsisLoopbacksAnswer;
import org.batfish.question.LocalPathAnswer;
import org.batfish.question.MultipathAnswer;
import org.batfish.question.NeighborsAnswer;
import org.batfish.question.NodesAnswer;
import org.batfish.question.OspfLoopbacksAnswer;
import org.batfish.question.PairwiseVpnConnectivityAnswer;
import org.batfish.question.ProtocolDependenciesAnswer;
import org.batfish.question.ReachabilityAnswer;
import org.batfish.question.ReducedReachabilityAnswer;
import org.batfish.question.RoutesAnswer;
import org.batfish.question.SelfAdjacenciesAnswer;
import org.batfish.question.TracerouteAnswer;
import org.batfish.question.UniqueBgpPrefixOriginationAnswer;
import org.batfish.question.UniqueIpAssignmentsAnswer;
import org.batfish.representation.VendorConfiguration;
import org.batfish.representation.aws_vpcs.AwsVpcConfiguration;
import org.batfish.util.Util;
import org.batfish.z3.CompositeNodJob;
import org.batfish.z3.NodJob;
import org.batfish.z3.NodJobResult;
import org.batfish.z3.NodSatJob;
import org.batfish.z3.NodSatResult;
import org.batfish.z3.Synthesizer;
import org.codehaus.jettison.json.JSONArray;
import org.codehaus.jettison.json.JSONException;
import org.codehaus.jettison.json.JSONObject;

import com.fasterxml.jackson.databind.ObjectMapper;
import com.fasterxml.jackson.databind.SerializationFeature;
import com.thoughtworks.xstream.XStream;
import com.thoughtworks.xstream.io.xml.DomDriver;

/**
 * This class encapsulates the main control logic for Batfish.
 */
public class Batfish implements AutoCloseable {

   // private static final String BGP_ADVERTISEMENT_ROUTE_PREDICATE_NAME =
   // "BgpAdvertisementRoute";

   private static final String BGP_ADVERTISEMENT_PREDICATE_NAME = "BgpAdvertisement";

   /**
    * Name of the LogiQL data-plane predicate containing next hop information
    * for policy-routing
    */
   private static final String FIB_POLICY_ROUTE_NEXT_HOP_PREDICATE_NAME = "FibForwardPolicyRouteNextHopIp";

   /**
    * Name of the LogiQL data-plane predicate containing next hop information
    * for destination-based routing
    */
   private static final String FIB_PREDICATE_NAME = "FibNetwork";

   private static final String FLOW_HISTORY_PREDICATE_NAME = "FlowPathHistory";

   /**
    * Name of the LogiQL predicate containing flow-sink interface tags
    */
   private static final String FLOW_SINK_PREDICATE_NAME = "SetFlowSinkInterface";

   private static final String GEN_OSPF_STARTING_IP = "10.0.0.0";

   private static final String IBGP_NEIGHBORS_PREDICATE_NAME = "IbgpNeighbors";

   private static final String INSTALLED_ROUTE_PREDICATE_NAME = "InstalledRoute";

   /**
    * A byte-array containing the first 4 bytes of the header for a file that is
    * the output of java serialization
    */
   private static final byte[] JAVA_SERIALIZED_OBJECT_HEADER = {
         (byte) 0xac,
         (byte) 0xed,
         (byte) 0x00,
         (byte) 0x05 };

   /**
    * The name of the LogiQL library for org.batfish
    */
   private static final String LB_BATFISH_LIBRARY_NAME = "libbatfish";

   private static final String NETWORKS_PREDICATE_NAME = "SetNetwork";

   private static final String NXTNET_COMMAND = "nxtnet";

   private static final String PRECOMPUTED_BGP_ADVERTISEMENT_AS_PATH_LENGTH_PREDICATE_NAME = "SetBgpAdvertisementPathSize";

   private static final String PRECOMPUTED_BGP_ADVERTISEMENT_AS_PATH_PREDICATE_NAME = "SetBgpAdvertisementPath";

   private static final String PRECOMPUTED_BGP_ADVERTISEMENT_COMMUNITY_PREDICATE_NAME = "SetBgpAdvertisementCommunity";

   private static final String PRECOMPUTED_BGP_ADVERTISEMENTS_PREDICATE_NAME = "SetBgpAdvertisement_flat";

   private static final String PRECOMPUTED_IBGP_NEIGHBORS_PREDICATE_NAME = "SetIbgpNeighbors";

   private static final String PRECOMPUTED_ROUTES_PREDICATE_NAME = "SetPrecomputedRoute_flat";

   /**
    * The name of the file in which LogiQL predicate type-information and
    * documentation is serialized
    */
   private static final String PREDICATE_INFO_FILENAME = "predicateInfo.object";

   /**
    * A string containing the system-specific path separator character
    */
   private static final String SEPARATOR = System.getProperty("file.separator");

   /**
    * Role name for generated stubs
    */
   private static final String STUB_ROLE = "generated_stubs";

   /**
    * The name of the [optional] topology file within a test-rig
    */
   private static final String TOPOLOGY_FILENAME = "topology.net";

   public static void applyAutoBaseDir(final Settings settings) {
      String baseDir = settings.getAutoBaseDir();
      if (baseDir != null) {
         EnvironmentSettings envSettings = settings
               .getBaseEnvironmentSettings();
         EnvironmentSettings diffEnvSettings = settings
               .getDiffEnvironmentSettings();
         settings.setSerializeIndependentPath(Paths.get(baseDir,
               BfConsts.RELPATH_VENDOR_INDEPENDENT_CONFIG_DIR).toString());
         settings.setSerializeVendorPath(Paths.get(baseDir,
               BfConsts.RELPATH_VENDOR_SPECIFIC_CONFIG_DIR).toString());
         settings.setTestRigPath(Paths.get(baseDir,
               BfConsts.RELPATH_TEST_RIG_DIR).toString());
         settings.setProtocolDependencyGraphPath(Paths.get(baseDir,
               BfConsts.RELPATH_PROTOCOL_DEPENDENCY_GRAPH).toString());
         settings.setProtocolDependencyGraphZipPath(Paths.get(baseDir,
               BfConsts.RELPATH_PROTOCOL_DEPENDENCY_GRAPH_ZIP).toString());
         String envName = settings.getEnvironmentName();
         if (envName != null) {
            envSettings.setName(envName);
            Path envPath = Paths.get(baseDir,
                  BfConsts.RELPATH_ENVIRONMENTS_DIR, envName);
            envSettings.setControlPlaneFactsDir(envPath.resolve(
                  BfConsts.RELPATH_CONTROL_PLANE_FACTS_DIR).toString());
            envSettings.setNxtnetDataPlaneInputFile(envPath.resolve(
                  BfConsts.RELPATH_NXTNET_INPUT_FILE).toString());
            envSettings.setNxtnetDataPlaneOutputDir(envPath.resolve(
                  BfConsts.RELPATH_NXTNET_OUTPUT_DIR).toString());
            envSettings.setDataPlanePath(envPath.resolve(
                  BfConsts.RELPATH_DATA_PLANE_DIR).toString());
            settings.setZ3DataPlaneFile(envPath.resolve(
                  BfConsts.RELPATH_Z3_DATA_PLANE_FILE).toString());
            Path envDirPath = envPath.resolve(BfConsts.RELPATH_ENV_DIR);
            envSettings.setEnvPath(envDirPath.toString());
            envSettings.setNodeBlacklistPath(envDirPath.resolve(
                  BfConsts.RELPATH_NODE_BLACKLIST_FILE).toString());
            envSettings.setInterfaceBlacklistPath(envDirPath.resolve(
                  BfConsts.RELPATH_INTERFACE_BLACKLIST_FILE).toString());
            envSettings.setEdgeBlacklistPath(envDirPath.resolve(
                  BfConsts.RELPATH_EDGE_BLACKLIST_FILE).toString());
            envSettings.setSerializedTopologyPath(envDirPath.resolve(
                  BfConsts.RELPATH_TOPOLOGY_FILE).toString());
            envSettings.setDeltaConfigurationsDir(envDirPath.resolve(
                  BfConsts.RELPATH_CONFIGURATIONS_DIR).toString());
            envSettings.setExternalBgpAnnouncementsPath(envDirPath.resolve(
                  BfConsts.RELPATH_EXTERNAL_BGP_ANNOUNCEMENTS).toString());
            envSettings.setPrecomputedRoutesPath(envPath.resolve(
                  BfConsts.RELPATH_PRECOMPUTED_ROUTES).toString());
         }
         String diffEnvName = settings.getDiffEnvironmentName();
         if (diffEnvName != null) {
            diffEnvSettings.setName(diffEnvName);
            Path diffEnvPath = Paths.get(baseDir,
                  BfConsts.RELPATH_ENVIRONMENTS_DIR, diffEnvName);
            diffEnvSettings.setControlPlaneFactsDir(diffEnvPath.resolve(
                  BfConsts.RELPATH_CONTROL_PLANE_FACTS_DIR).toString());
            diffEnvSettings.setNxtnetDataPlaneInputFile(diffEnvPath.resolve(
                  BfConsts.RELPATH_NXTNET_INPUT_FILE).toString());
            diffEnvSettings.setNxtnetDataPlaneOutputDir(diffEnvPath.resolve(
                  BfConsts.RELPATH_NXTNET_OUTPUT_DIR).toString());
            diffEnvSettings.setDataPlanePath(diffEnvPath.resolve(
                  BfConsts.RELPATH_DATA_PLANE_DIR).toString());
            Path diffEnvDirPath = diffEnvPath.resolve(BfConsts.RELPATH_ENV_DIR);
            diffEnvSettings.setEnvPath(diffEnvDirPath.toString());
            diffEnvSettings.setNodeBlacklistPath(diffEnvDirPath.resolve(
                  BfConsts.RELPATH_NODE_BLACKLIST_FILE).toString());
            diffEnvSettings.setInterfaceBlacklistPath(diffEnvDirPath.resolve(
                  BfConsts.RELPATH_INTERFACE_BLACKLIST_FILE).toString());
            diffEnvSettings.setEdgeBlacklistPath(diffEnvDirPath.resolve(
                  BfConsts.RELPATH_EDGE_BLACKLIST_FILE).toString());
            diffEnvSettings.setSerializedTopologyPath(diffEnvDirPath.resolve(
                  BfConsts.RELPATH_TOPOLOGY_FILE).toString());
            diffEnvSettings.setDeltaConfigurationsDir(diffEnvDirPath.resolve(
                  BfConsts.RELPATH_CONFIGURATIONS_DIR).toString());
            diffEnvSettings.setExternalBgpAnnouncementsPath(diffEnvDirPath
                  .resolve(BfConsts.RELPATH_EXTERNAL_BGP_ANNOUNCEMENTS)
                  .toString());
            diffEnvSettings.setPrecomputedRoutesPath(diffEnvPath.resolve(
                  BfConsts.RELPATH_PRECOMPUTED_ROUTES).toString());
            if (settings.getDiffActive()) {
               settings.setActiveEnvironmentSettings(diffEnvSettings);
            }
         }
         String outputEnvName = settings.getOutputEnvironmentName();
         if (outputEnvName != null) {
            Path outputEnvPath = Paths.get(baseDir,
                  BfConsts.RELPATH_ENVIRONMENTS_DIR, outputEnvName);
            envSettings.setPrecomputedRoutesPath(outputEnvPath.resolve(
                  BfConsts.RELPATH_PRECOMPUTED_ROUTES).toString());
         }
         String questionName = settings.getQuestionName();
         if (questionName != null) {
            Path questionPath = Paths.get(baseDir,
                  BfConsts.RELPATH_QUESTIONS_DIR, questionName);
            settings.setQuestionPath(questionPath.resolve(
                  BfConsts.RELPATH_QUESTION_FILE).toString());
            settings.setQuestionParametersPath(questionPath.resolve(
                  BfConsts.RELPATH_QUESTION_PARAM_FILE).toString());
            if (diffEnvName != null) {
               diffEnvSettings.setTrafficFactDumpDir(questionPath
                     .resolve(
                           Paths.get(BfConsts.RELPATH_DIFF, envName,
                                 diffEnvName,
                                 BfConsts.RELPATH_CONTROL_PLANE_FACTS_DIR)
                                 .toString()).toString());
               diffEnvSettings.setNxtnetTrafficInputFile(questionPath.resolve(
                     Paths.get(BfConsts.RELPATH_DIFF, envName, diffEnvName,
                           BfConsts.RELPATH_NXTNET_INPUT_FILE).toString())
                     .toString());
               diffEnvSettings.setNxtnetTrafficOutputDir(questionPath.resolve(
                     Paths.get(BfConsts.RELPATH_DIFF, envName, diffEnvName,
                           BfConsts.RELPATH_NXTNET_OUTPUT_DIR).toString())
                     .toString());
               envSettings.setTrafficFactDumpDir(questionPath
                     .resolve(
                           Paths.get(BfConsts.RELPATH_BASE, envName,
                                 diffEnvName,
                                 BfConsts.RELPATH_CONTROL_PLANE_FACTS_DIR)
                                 .toString()).toString());
               envSettings.setNxtnetTrafficInputFile(questionPath.resolve(
                     Paths.get(BfConsts.RELPATH_BASE, envName, diffEnvName,
                           BfConsts.RELPATH_NXTNET_INPUT_FILE).toString())
                     .toString());
               envSettings.setNxtnetTrafficOutputDir(questionPath.resolve(
                     Paths.get(BfConsts.RELPATH_BASE, envName, diffEnvName,
                           BfConsts.RELPATH_NXTNET_OUTPUT_DIR).toString())
                     .toString());
            }
            else {
               envSettings.setTrafficFactDumpDir(questionPath
                     .resolve(
                           Paths.get(BfConsts.RELPATH_BASE, envName,
                                 BfConsts.RELPATH_CONTROL_PLANE_FACTS_DIR)
                                 .toString()).toString());
               envSettings.setNxtnetTrafficInputFile(questionPath.resolve(
                     Paths.get(BfConsts.RELPATH_BASE, envName,
                           BfConsts.RELPATH_NXTNET_INPUT_FILE).toString())
                     .toString());
               envSettings.setNxtnetTrafficOutputDir(questionPath.resolve(
                     Paths.get(BfConsts.RELPATH_BASE, envName,
                           BfConsts.RELPATH_NXTNET_OUTPUT_DIR).toString())
                     .toString());
            }
         }
      }
   }

   public static String flatten(String input, BatfishLogger logger,
         Settings settings, ConfigurationFormat format, String header) {
      switch (format) {
      case JUNIPER: {
         JuniperCombinedParser parser = new JuniperCombinedParser(input,
               settings);
         ParserRuleContext tree = parse(parser, logger, settings);
         JuniperFlattener flattener = new JuniperFlattener(header);
         ParseTreeWalker walker = new ParseTreeWalker();
         walker.walk(flattener, tree);
         return flattener.getFlattenedConfigurationText();
      }

      case VYOS: {
         VyosCombinedParser parser = new VyosCombinedParser(input, settings);
         ParserRuleContext tree = parse(parser, logger, settings);
         VyosFlattener flattener = new VyosFlattener(header);
         ParseTreeWalker walker = new ParseTreeWalker();
         walker.walk(flattener, tree);
         return flattener.getFlattenedConfigurationText();
      }

      // $CASES-OMITTED$
      default:
         throw new BatfishException("Invalid format for flattening");
      }
   }

   private static void initControlPlaneFactBins(
         Map<String, StringBuilder> factBins, boolean addHeaders) {
      initFactBins(Facts.CONTROL_PLANE_FACT_COLUMN_HEADERS, factBins,
            addHeaders);
   }

   private static void initFactBins(Map<String, String> columnHeaderMap,
         Map<String, StringBuilder> factBins, boolean addHeaders) {
      for (String factPredicate : columnHeaderMap.keySet()) {
         if (addHeaders) {
            String columnHeaders = columnHeaderMap.get(factPredicate);
            String initialText = columnHeaders + "\n";
            factBins.put(factPredicate, new StringBuilder(initialText));
         }
         else {
            factBins.put(factPredicate, new StringBuilder());
         }
      }
   }

   public static void initTrafficFactBins(Map<String, StringBuilder> factBins) {
      initFactBins(Facts.TRAFFIC_FACT_COLUMN_HEADERS, factBins, true);
   }

   public static ParserRuleContext parse(BatfishCombinedParser<?, ?> parser,
         BatfishLogger logger, Settings settings) {
      ParserRuleContext tree;
      try {
         tree = parser.parse();
      }
      catch (BatfishException e) {
         throw new ParserBatfishException("Parser error", e);
      }
      List<String> errors = parser.getErrors();
      int numErrors = errors.size();
      if (numErrors > 0) {
         logger.error(numErrors + " ERROR(S)\n");
         for (int i = 0; i < numErrors; i++) {
            String prefix = "ERROR " + (i + 1) + ": ";
            String msg = errors.get(i);
            String prefixedMsg = CommonUtil.applyPrefix(prefix, msg);
            logger.error(prefixedMsg + "\n");
         }
         throw new ParserBatfishException("Parser error(s)");
      }
      else if (!settings.printParseTree()) {
         logger.info("OK\n");
      }
      else {
         logger.info("OK, PRINTING PARSE TREE:\n");
         logger.info(ParseTreePrettyPrinter.print(tree, parser) + "\n\n");
      }
      return tree;
   }

   public static ParserRuleContext parse(BatfishCombinedParser<?, ?> parser,
         String filename, BatfishLogger logger, Settings settings) {
      logger.info("Parsing: \"" + filename + "\" ...");
      return parse(parser, logger, settings);
   }

   private EnvironmentSettings _baseEnvSettings;

   private EnvironmentSettings _diffEnvSettings;

   private final Map<EnvironmentSettings, EntityTable> _entityTables;

   private EnvironmentSettings _envSettings;

   private BatfishLogger _logger;

   private PredicateInfo _predicateInfo;

   private Settings _settings;

   // this variable is used communicate with parent thread on how the job
   // finished
   private boolean _terminatedWithException;

   private long _timerCount;

   private File _tmpLogicDir;

   public Batfish(Settings settings) {
      _settings = settings;
      _envSettings = settings.getActiveEnvironmentSettings();
      _baseEnvSettings = settings.getBaseEnvironmentSettings();
      _diffEnvSettings = settings.getDiffEnvironmentSettings();
      _logger = _settings.getLogger();
      _tmpLogicDir = null;
      _entityTables = new HashMap<EnvironmentSettings, EntityTable>();
      _terminatedWithException = false;
   }

   private void anonymizeConfigurations() {
      // TODO Auto-generated method stub

   }

   private void answer() {
      Question question = parseQuestion();
      boolean dp = question.getDataPlane();
      boolean diff = question.getDifferential();
      boolean diffActive = (question.getDiffActive() || _settings
            .getDiffActive()) && !diff;
      _settings.setDiffActive(diffActive);
      _settings.setDiffQuestion(diff);
      initQuestionEnvironments(question, diff, diffActive, dp);
      Answer answer = null;
      BatfishException exception = null;
      try {
         switch (question.getType()) {
         case ACL_REACHABILITY:
            answer = new AclReachabilityAnswer(this,
                  (AclReachabilityQuestion) question);
            break;

         case BGP_ADVERTISEMENTS:
            answer = new BgpAdvertisementsAnswer(this,
                  (BgpAdvertisementsQuestion) question);
            break;

         case BGP_SESSION_CHECK:
            answer = new BgpSessionCheckAnswer(this,
                  (BgpSessionCheckQuestion) question);
            break;

         case COMPARE_SAME_NAME:
            answer = new CompareSameNameAnswer(this,
                  (CompareSameNameQuestion) question);
            break;

         case ERROR:
            answer = new ErrorAnswer(this, (ErrorQuestion) question);
            break;

         case IPSEC_VPN_CHECK:
            answer = new IpsecVpnCheckAnswer(this,
                  (IpsecVpnCheckQuestion) question);
            break;

         case ISIS_LOOPBACKS:
            answer = new IsisLoopbacksAnswer(this,
                  (IsisLoopbacksQuestion) question);
            break;

         case LOCAL_PATH:
            answer = new LocalPathAnswer(this, (LocalPathQuestion) question);
            break;

         case MULTIPATH:
            answer = new MultipathAnswer(this, (MultipathQuestion) question);
            break;

         case NEIGHBORS:
            answer = new NeighborsAnswer(this, (NeighborsQuestion) question);
            break;

         case NODES:
            answer = new NodesAnswer(this, (NodesQuestion) question);
            break;

<<<<<<< HEAD
   private void answerCompareSameName(CompareSameNameQuestion question) {
     
      checkConfigurations();
      Map<String, Configuration> configurations = loadConfigurations();

      // collect nodes nodes
      Pattern nodeRegex;

      try {
         nodeRegex = Pattern.compile(question.getNodeRegex());
      }
      catch (PatternSyntaxException e) {
         throw new BatfishException(
               "Supplied regex for nodes is not a valid java regex: \""
                     + question.getNodeRegex() + "\"", e);
      }

      Set<String> nodes = new TreeSet<String>();
      if (nodeRegex != null) {
         for (String node : configurations.keySet()) {
            Matcher nodeMatcher = nodeRegex.matcher(node);
            if (nodeMatcher.matches()) {
               nodes.add(node);
            }
         }
      }
      else {
         nodes.addAll(configurations.keySet());
      }

      Answer answer = new Answer();
      answer.setQuestion(question);
     
      
      throw new UnsupportedOperationException(
            "no implementation for generated method"); // TODO Auto-generated

   }

   private void answerDestination(DestinationQuestion question) {
      checkDifferentialDataPlaneQuestionDependencies();
      throw new UnsupportedOperationException(
            "no implementation for generated method"); // TODO Auto-generated
      // method stub
   }

   private void answerIngressPath(IngressPathQuestion question) {
      checkDifferentialDataPlaneQuestionDependencies();
      throw new UnsupportedOperationException(
            "no implementation for generated method"); // TODO Auto-generated
      // method stub
   }

   private void answerLocalPath(LocalPathQuestion question) {
      checkDifferentialDataPlaneQuestionDependencies();
      String tag = getDifferentialFlowTag();

      // load base configurations and generate base data plane
      Map<String, Configuration> baseConfigurations = loadConfigurations(_baseEnvSettings);
      File baseDataPlanePath = new File(_baseEnvSettings.getDataPlanePath());
      Synthesizer baseDataPlaneSynthesizer = synthesizeDataPlane(
            baseConfigurations, baseDataPlanePath);

      // load diff configurations and generate diff data plane
      Map<String, Configuration> diffConfigurations = loadConfigurations(_diffEnvSettings);
      File diffDataPlanePath = new File(_diffEnvSettings.getDataPlanePath());
      Synthesizer diffDataPlaneSynthesizer = synthesizeDataPlane(
            diffConfigurations, diffDataPlanePath);

      Set<String> commonNodes = new TreeSet<String>();
      commonNodes.addAll(baseConfigurations.keySet());
      commonNodes.retainAll(diffConfigurations.keySet());

      NodeSet blacklistNodes = getNodeBlacklist(_diffEnvSettings);
      Set<NodeInterfacePair> blacklistInterfaces = getInterfaceBlacklist(_diffEnvSettings);
      EdgeSet blacklistEdges = getEdgeBlacklist(_diffEnvSettings);

      BlacklistDstIpQuerySynthesizer blacklistQuery = new BlacklistDstIpQuerySynthesizer(
            null, blacklistNodes, blacklistInterfaces, blacklistEdges,
            baseConfigurations);

      // compute composite program and flows
      List<Synthesizer> commonEdgeSynthesizers = new ArrayList<Synthesizer>();
      commonEdgeSynthesizers.add(baseDataPlaneSynthesizer);
      commonEdgeSynthesizers.add(diffDataPlaneSynthesizer);
      commonEdgeSynthesizers.add(baseDataPlaneSynthesizer);

      List<CompositeNodJob> jobs = new ArrayList<CompositeNodJob>();

      // generate local edge reachability and black hole queries
      Topology diffTopology = loadTopology(_diffEnvSettings);
      EdgeSet diffEdges = diffTopology.getEdges();
      for (Edge edge : diffEdges) {
         String ingressNode = edge.getNode1();
         ReachEdgeQuerySynthesizer reachQuery = new ReachEdgeQuerySynthesizer(
               ingressNode, edge, true);
         ReachEdgeQuerySynthesizer noReachQuery = new ReachEdgeQuerySynthesizer(
               ingressNode, edge, true);
         noReachQuery.setNegate(true);
         List<QuerySynthesizer> queries = new ArrayList<QuerySynthesizer>();
         queries.add(reachQuery);
         queries.add(noReachQuery);
         queries.add(blacklistQuery);
         NodeSet nodes = new NodeSet();
         nodes.add(ingressNode);
         CompositeNodJob job = new CompositeNodJob(commonEdgeSynthesizers,
               queries, nodes, tag);
         jobs.add(job);
      }
=======
         case OSPF_LOOPBACKS:
            answer = new OspfLoopbacksAnswer(this,
                  (OspfLoopbacksQuestion) question);
            break;

         case PAIRWISE_VPN_CONNECTIVITY:
            answer = new PairwiseVpnConnectivityAnswer(this,
                  (PairwiseVpnConnectivityQuestion) question);
            break;

         case PROTOCOL_DEPENDENCIES:
            answer = new ProtocolDependenciesAnswer(this,
                  (ProtocolDependenciesQuestion) question);
            break;
>>>>>>> 854ee8f1

         case REACHABILITY:
            answer = new ReachabilityAnswer(this,
                  (ReachabilityQuestion) question);
            break;

         case REDUCED_REACHABILITY:
            answer = new ReducedReachabilityAnswer(this,
                  (ReducedReachabilityQuestion) question);
            break;

         case ROUTES:
            answer = new RoutesAnswer(this, (RoutesQuestion) question);
            break;

         case SELF_ADJACENCIES:
            answer = new SelfAdjacenciesAnswer(this,
                  (SelfAdjacenciesQuestion) question);
            break;

         case TRACEROUTE:
            answer = new TracerouteAnswer(this, (TracerouteQuestion) question);
            break;

         case UNIQUE_BGP_PREFIX_ORIGINATION:
            answer = new UniqueBgpPrefixOriginationAnswer(this,
                  (UniqueBgpPrefixOriginationQuestion) question);
            break;

         case UNIQUE_IP_ASSIGNMENTS:
            answer = new UniqueIpAssignmentsAnswer(this,
                  (UniqueIpAssignmentsQuestion) question);
            break;

         default:
            throw new BatfishException("Unknown question type");
         }
      }
      catch (Exception e) {
         exception = new BatfishException("Failed to answer question", e);
      }
      if (exception == null) {
         // success
         answer.setStatus(AnswerStatus.SUCCESS);
      }
      else {
         // failure
         answer = new Answer();
         answer.setStatus(AnswerStatus.FAILURE);
         answer.addAnswerElement(exception);
      }
      answer.setQuestion(question);
      outputAnswer(answer);
   }

   /**
    * This function extracts predicate type information from the logic files. It
    * is meant only to be called during the build process, and should never be
    * executed from a jar
    */
   private void buildPredicateInfo() {
      Path logicBinDirPath = null;
      URL logicSourceURL = LogicResourceLocator.class.getProtectionDomain()
            .getCodeSource().getLocation();
      String logicSourceString = logicSourceURL.toString();
      if (logicSourceString.startsWith("onejar:")) {
         throw new BatfishException(
               "buildPredicateInfo() should never be called from within a jar");
      }
      String logicPackageResourceName = LogicResourceLocator.class.getPackage()
            .getName().replace('.', SEPARATOR.charAt(0));
      try {
         logicBinDirPath = Paths.get(LogicResourceLocator.class
               .getClassLoader().getResource(logicPackageResourceName).toURI());
      }
      catch (URISyntaxException e) {
         throw new BatfishException("Failed to resolve logic output directory",
               e);
      }
      Path logicSrcDirPath = Paths.get(_settings.getLogicSrcDir());
      final Set<Path> logicFiles = new TreeSet<Path>();
      try {
         Files.walkFileTree(logicSrcDirPath,
               new java.nio.file.SimpleFileVisitor<Path>() {
                  @Override
                  public FileVisitResult visitFile(Path file,
                        BasicFileAttributes attrs) throws IOException {
                     String name = file.getFileName().toString();
                     if (!name.equals("BaseFacts.logic")
                           && !name.equals("pedantic.logic")
                           && !name.endsWith("_rules.logic")
                           && !name.startsWith("service_")
                           && name.endsWith(".logic")) {
                        logicFiles.add(file);
                     }
                     return super.visitFile(file, attrs);
                  }
               });
      }
      catch (IOException e) {
         throw new BatfishException("Could not make list of logic files", e);
      }
      PredicateValueTypeMap predicateValueTypes = new PredicateValueTypeMap();
      QualifiedNameMap qualifiedNameMap = new QualifiedNameMap();
      FunctionSet functions = new FunctionSet();
      PredicateSemantics predicateSemantics = new PredicateSemantics();
      List<ParserRuleContext> trees = new ArrayList<ParserRuleContext>();
      for (Path logicFilePath : logicFiles) {
         String input = Util.readFile(logicFilePath.toFile());
         LogiQLCombinedParser parser = new LogiQLCombinedParser(input,
               _settings);
         ParserRuleContext tree = parse(parser, logicFilePath.toString());
         trees.add(tree);
      }
      ParseTreeWalker walker = new ParseTreeWalker();
      for (ParserRuleContext tree : trees) {
         LogQLPredicateInfoExtractor extractor = new LogQLPredicateInfoExtractor(
               predicateValueTypes);
         walker.walk(extractor, tree);
      }
      for (ParserRuleContext tree : trees) {
         LogiQLPredicateInfoResolver resolver = new LogiQLPredicateInfoResolver(
               predicateValueTypes, qualifiedNameMap, functions,
               predicateSemantics);
         walker.walk(resolver, tree);
      }
      PredicateInfo predicateInfo = new PredicateInfo(predicateSemantics,
            predicateValueTypes, functions, qualifiedNameMap);
      File predicateInfoFile = logicBinDirPath.resolve(PREDICATE_INFO_FILENAME)
            .toFile();
      serializeObject(predicateInfo, predicateInfoFile);
   }

   private void checkBaseDirExists() {
      File baseDir = new File(_settings.getAutoBaseDir());
      if (!baseDir.exists()) {
         throw new CleanBatfishException("Test rig does not exist: \""
               + baseDir.getName() + "\"");
      }
   }

   private void checkComputeControlPlaneFacts() {
      checkConfigurations();
      checkEnvironmentExists(_baseEnvSettings);
      if (_settings.getDiffActive()) {
         checkDataPlane(_baseEnvSettings);
         checkDiffEnvironmentExists();
      }
   }

   private void checkComputeNxtnetRelations(EnvironmentSettings envSettings) {
      checkControlPlaneFacts(envSettings);
   }

   public void checkConfigurations() {
      String serializedConfigPath = _settings.getSerializeIndependentPath();
      File dir = new File(serializedConfigPath);
      File[] serializedConfigs = dir.listFiles();
      if (serializedConfigs == null) {
         throw new CleanBatfishException(
               "Missing compiled vendor-independent configurations for this test-rig\n");
      }
      else if (serializedConfigs.length == 0) {
         throw new CleanBatfishException(
               "Nothing to do: Set of vendor-independent configurations for this test-rig is empty\n");
      }
   }

   private void checkControlPlaneFacts(EnvironmentSettings envSettings) {
      File cpFactsDir = new File(envSettings.getControlPlaneFactsDir());
      if (!cpFactsDir.exists()) {
         throw new CleanBatfishException(
               "Missing control plane facts for environment: \""
                     + envSettings.getName() + "\"\n");
      }
   }

   private void checkDataPlane(EnvironmentSettings envSettings) {
      String dpPath = envSettings.getDataPlanePath();
      File dp = new File(dpPath);
      if (!dp.exists()) {
         throw new CleanBatfishException("Missing data plane for environment: "
               + envSettings.getName() + "\n");
      }
   }

   private void checkDataPlaneFacts(EnvironmentSettings envSettings) {
      checkEnvironmentExists(envSettings);
      File dataPlaneFactDir = new File(
            envSettings.getNxtnetDataPlaneOutputDir());
      if (!dataPlaneFactDir.exists()) {
         throw new CleanBatfishException(
               "Missing computed data plane facts for environment: "
                     + envSettings.getName() + "\n");
      }
   }

   public void checkDataPlaneQuestionDependencies() {
      checkDataPlaneQuestionDependencies(_envSettings);
   }

   private void checkDataPlaneQuestionDependencies(
         EnvironmentSettings envSettings) {
      checkConfigurations();
      checkDataPlane(envSettings);
   }

   private void checkDiffEnvironmentExists() {
      checkDiffEnvironmentSpecified();
      checkEnvironmentExists(_diffEnvSettings);
   }

   private void checkDiffEnvironmentSpecified() {
      if (_settings.getDiffEnvironmentName() == null) {
         throw new CleanBatfishException(
               "No differential environment specified for differential question");
      }
   }

   public void checkDifferentialDataPlaneQuestionDependencies() {
      checkDiffEnvironmentSpecified();
      checkConfigurations();
      checkDataPlane(_baseEnvSettings);
      checkDataPlane(_diffEnvSettings);
   }

   private void checkEnvironmentExists(EnvironmentSettings envSettings) {
      checkBaseDirExists();
      if (!new File(envSettings.getDataPlanePath()).getParentFile().exists()) {
         throw new CleanBatfishException("Environment not initialized: \""
               + envSettings.getName() + "\"");
      }
   }

   private void checkQuery(EnvironmentSettings envSettings,
         Set<String> predicateNames) {
      Set<String> dpIntersect = new HashSet<String>();
      dpIntersect.addAll(predicateNames);
      dpIntersect.retainAll(getNxtnetDataPlaneOutputSymbols());
      if (dpIntersect.size() > 0) {
         checkDataPlaneFacts(envSettings);
      }
      Set<String> trafficIntersect = new HashSet<String>();
      trafficIntersect.addAll(predicateNames);
      trafficIntersect.retainAll(getNxtnetTrafficOutputSymbols());
      if (trafficIntersect.size() > 0) {
         checkTrafficFacts(envSettings);
      }
   }

   private void checkTrafficFacts(EnvironmentSettings envSettings) {
      checkEnvironmentExists(envSettings);
      File trafficFactDir = new File(envSettings.getNxtnetTrafficOutputDir());
      if (!trafficFactDir.exists()) {
         throw new CleanBatfishException(
               "Missing computed traffic facts for environment: "
                     + envSettings.getName() + "\n");
      }
   }

   private void cleanupLogicDir() {
      if (_tmpLogicDir != null) {
         try {
            FileUtils.deleteDirectory(_tmpLogicDir);
         }
         catch (IOException e) {
            throw new BatfishException(
                  "Error cleaning up temporary logic directory", e);
         }
         _tmpLogicDir = null;
      }
   }

   @Override
   public void close() throws Exception {
   }

   public Set<Flow> computeCompositeNodOutput(List<CompositeNodJob> jobs) {
      _logger.info("\n*** EXECUTING COMPOSITE NOD JOBS ***\n");
      resetTimer();
      Set<Flow> flows = new TreeSet<Flow>();
      BatfishJobExecutor<CompositeNodJob, NodJobResult, Set<Flow>> executor = new BatfishJobExecutor<CompositeNodJob, NodJobResult, Set<Flow>>(
            _settings, _logger);
      executor.executeJobs(jobs, flows);
      printElapsedTime();
      return flows;
   }

   private void computeControlPlaneFacts(Map<String, StringBuilder> cpFactBins,
         boolean differentialContext, EnvironmentSettings envSettings) {
      checkComputeControlPlaneFacts();
      if (_settings.getUsePrecomputedRoutes()) {
         List<String> precomputedRoutesPaths = _settings
               .getPrecomputedRoutesPaths();
         populatePrecomputedRoutes(precomputedRoutesPaths, cpFactBins);
      }
      if (_settings.getUsePrecomputedIbgpNeighbors()) {
         populatePrecomputedIbgpNeighbors(
               _settings.getPrecomputedIbgpNeighborsPath(), cpFactBins);
      }
      if (_settings.getUsePrecomputedBgpAdvertisements()) {
         populatePrecomputedBgpAdvertisements(
               _settings.getPrecomputedBgpAdvertisementsPath(), cpFactBins);
      }
      Map<String, Configuration> configurations = loadConfigurations(envSettings);
      CommunitySet allCommunities = new CommunitySet();
      processExternalBgpAnnouncements(configurations, envSettings, cpFactBins,
            allCommunities);
      Topology topology = computeTopology(configurations, envSettings);
      InterfaceSet flowSinks = computeFlowSinks(configurations, envSettings,
            differentialContext, topology);
      writeTopologyFacts(topology, cpFactBins);
      populateConfigurationFactBins(configurations.values(), allCommunities,
            cpFactBins);
      writeFlowSinkFacts(flowSinks, cpFactBins);
      if (!_logger.isActive(BatfishLogger.LEVEL_INFO)) {
         _logger.output("Facts generated successfully.\n");
      }
      if (_settings.getDumpControlPlaneFacts()) {
         dumpControlPlaneFacts(envSettings, cpFactBins);
      }
      // serialize topology
      String serializedTopologyPath = envSettings.getSerializedTopologyPath();
      File topologyPath = new File(serializedTopologyPath);
      _logger.info("Serializing topology...");
      serializeObject(topology, topologyPath);
      _logger.info("OK\n");
   }

   private void computeDataPlane() {
      computeDataPlane(_envSettings);
   }

   private void computeDataPlane(EnvironmentSettings envSettings) {
      checkDataPlaneFacts(envSettings);
      String dataPlanePath = envSettings.getDataPlanePath();
      if (dataPlanePath == null) {
         throw new BatfishException("Missing path to data plane");
      }
      File dataPlanePathAsFile = new File(dataPlanePath);
      computeDataPlane(dataPlanePathAsFile, envSettings);
   }

   private void computeDataPlane(File dataPlanePath,
         EnvironmentSettings envSettings) {
      _logger.info("\n*** COMPUTING DATA PLANE STRUCTURES ***\n");
      resetTimer();

      _logger.info("Retrieving flow sink information...");
      InterfaceSet flowSinks = getFlowSinkSet(envSettings);
      _logger.info("OK\n");

      Topology topology = loadTopology(envSettings);
      EdgeSet topologyEdges = topology.getEdges();

      _logger.info("Caclulating forwarding rules...");
      FibMap fibs = getRouteForwardingRules(envSettings);
      PolicyRouteFibNodeMap policyRouteFibNodeMap = getPolicyRouteFibNodeMap(envSettings);
      _logger.info("OK\n");
      DataPlane dataPlane = new DataPlane(flowSinks, topologyEdges, fibs,
            policyRouteFibNodeMap);
      _logger.info("Serializing data plane...");
      serializeObject(dataPlane, dataPlanePath);
      _logger.info("OK\n");

      printElapsedTime();
   }

   private InterfaceSet computeFlowSinks(
         Map<String, Configuration> configurations,
         EnvironmentSettings envSettings, boolean differentialContext,
         Topology topology) {
      InterfaceSet flowSinks = null;
      if (differentialContext) {
         flowSinks = getFlowSinkSet(_baseEnvSettings.getDataPlanePath());
      }
      NodeSet blacklistNodes = getNodeBlacklist(envSettings);
      if (blacklistNodes != null) {
         if (differentialContext) {
            flowSinks.removeNodes(blacklistNodes);
         }
      }
      Set<NodeInterfacePair> blacklistInterfaces = getInterfaceBlacklist(envSettings);
      if (blacklistInterfaces != null) {
         for (NodeInterfacePair blacklistInterface : blacklistInterfaces) {
            if (differentialContext) {
               flowSinks.remove(blacklistInterface);
            }
         }
      }
      if (!differentialContext) {
         flowSinks = computeFlowSinks(configurations, topology);
      }
      return flowSinks;
   }

   private InterfaceSet computeFlowSinks(
         Map<String, Configuration> configurations, Topology topology) {
      InterfaceSet flowSinks = new InterfaceSet();
      InterfaceSet topologyInterfaces = new InterfaceSet();
      for (Edge edge : topology.getEdges()) {
         topologyInterfaces.add(edge.getInterface1());
         topologyInterfaces.add(edge.getInterface2());
      }
      for (Configuration node : configurations.values()) {
         String hostname = node.getHostname();
         for (Interface iface : node.getInterfaces().values()) {
            String ifaceName = iface.getName();
            NodeInterfacePair p = new NodeInterfacePair(hostname, ifaceName);
            if (iface.getActive() && !iface.isLoopback(node.getVendor())
                  && !topologyInterfaces.contains(p)) {
               flowSinks.add(p);
            }
         }
      }
      return flowSinks;
   }

   public Set<Flow> computeNodOutput(List<NodJob> jobs) {
      _logger.info("\n*** EXECUTING NOD JOBS ***\n");
      resetTimer();
      Set<Flow> flows = new TreeSet<Flow>();
      BatfishJobExecutor<NodJob, NodJobResult, Set<Flow>> executor = new BatfishJobExecutor<NodJob, NodJobResult, Set<Flow>>(
            _settings, _logger);
      executor.executeJobs(jobs, flows);
      printElapsedTime();
      return flows;
   }

   public <Key> void computeNodSatOutput(List<NodSatJob<Key>> jobs,
         Map<Key, Boolean> output) {
      _logger.info("\n*** EXECUTING NOD SAT JOBS ***\n");
      resetTimer();
      BatfishJobExecutor<NodSatJob<Key>, NodSatResult<Key>, Map<Key, Boolean>> executor = new BatfishJobExecutor<NodSatJob<Key>, NodSatResult<Key>, Map<Key, Boolean>>(
            _settings, _logger);
      executor.executeJobs(jobs, output);
      printElapsedTime();
   }

   public Topology computeTopology(Map<String, Configuration> configurations,
         EnvironmentSettings envSettings) {
      Topology topology = computeTopology(_settings.getTestRigPath(),
            configurations);
      String edgeBlacklistPath = envSettings.getEdgeBlacklistPath();
      EdgeSet blacklistEdges = getEdgeBlacklist(envSettings);
      if (edgeBlacklistPath != null) {
         File edgeBlacklistPathAsFile = new File(edgeBlacklistPath);
         if (edgeBlacklistPathAsFile.exists()) {
            EdgeSet edges = topology.getEdges();
            edges.removeAll(blacklistEdges);
         }
      }
      NodeSet blacklistNodes = getNodeBlacklist(envSettings);
      if (blacklistNodes != null) {
         for (String blacklistNode : blacklistNodes) {
            topology.removeNode(blacklistNode);
         }
      }
      Set<NodeInterfacePair> blacklistInterfaces = getInterfaceBlacklist(envSettings);
      if (blacklistInterfaces != null) {
         for (NodeInterfacePair blacklistInterface : blacklistInterfaces) {
            topology.removeInterface(blacklistInterface);
         }
      }
      return topology;
   }

   private Topology computeTopology(String testRigPath,
         Map<String, Configuration> configurations) {
      Path topologyFilePath = Paths.get(testRigPath, TOPOLOGY_FILENAME);
      Topology topology;
      // Get generated facts from topology file
      if (Files.exists(topologyFilePath)) {
         topology = processTopologyFile(topologyFilePath.toFile());
      }
      else {
         // guess adjacencies based on interface subnetworks
         _logger
               .info("*** (GUESSING TOPOLOGY IN ABSENCE OF EXPLICIT FILE) ***\n");
         EdgeSet edges = synthesizeTopology(configurations);
         topology = new Topology(edges);
      }
      return topology;
   }

   private Map<String, Configuration> convertConfigurations(
         Map<String, GenericConfigObject> vendorConfigurations) {
      _logger
            .info("\n*** CONVERTING VENDOR CONFIGURATIONS TO INDEPENDENT FORMAT ***\n");
      resetTimer();
      Map<String, Configuration> configurations = new TreeMap<String, Configuration>();
      List<ConvertConfigurationJob> jobs = new ArrayList<ConvertConfigurationJob>();
      for (String hostname : vendorConfigurations.keySet()) {
         Warnings warnings = new Warnings(_settings.getPedanticAsError(),
               _settings.getPedanticRecord()
                     && _logger.isActive(BatfishLogger.LEVEL_PEDANTIC),
               _settings.getRedFlagAsError(), _settings.getRedFlagRecord()
                     && _logger.isActive(BatfishLogger.LEVEL_REDFLAG),
               _settings.getUnimplementedAsError(),
               _settings.getUnimplementedRecord()
                     && _logger.isActive(BatfishLogger.LEVEL_UNIMPLEMENTED),
               _settings.printParseTree());
         GenericConfigObject vc = vendorConfigurations.get(hostname);
         ConvertConfigurationJob job = new ConvertConfigurationJob(_settings,
               vc, hostname, warnings);
         jobs.add(job);
      }
      BatfishJobExecutor<ConvertConfigurationJob, ConvertConfigurationResult, Map<String, Configuration>> executor = new BatfishJobExecutor<ConvertConfigurationJob, ConvertConfigurationResult, Map<String, Configuration>>(
            _settings, _logger);
      executor.executeJobs(jobs, configurations);
      printElapsedTime();
      return configurations;
   }

   private boolean dataPlaneDependenciesExist(EnvironmentSettings envSettings) {
      checkConfigurations();
      String dpPath = envSettings.getDataPlanePath();
      File dp = new File(dpPath);
      return dp.exists();
   }

   public Map<String, Configuration> deserializeConfigurations(
         String serializedConfigPath) {
      _logger
            .info("\n*** DESERIALIZING VENDOR-INDEPENDENT CONFIGURATION STRUCTURES ***\n");
      resetTimer();
      Map<String, Configuration> configurations = new TreeMap<String, Configuration>();
      File dir = new File(serializedConfigPath);
      File[] serializedConfigs = dir.listFiles();
      if (serializedConfigs == null) {
         throw new BatfishException(
               "Error reading vendor-independent configs directory: \""
                     + dir.toString() + "\"");
      }
      for (File serializedConfig : serializedConfigs) {
         String name = serializedConfig.getName();
         _logger.debug("Reading config: \"" + serializedConfig + "\"");
         Object object = deserializeObject(serializedConfig);
         Configuration c = (Configuration) object;
         configurations.put(name, c);
         _logger.debug(" ...OK\n");
      }
      printElapsedTime();
      return configurations;
   }

   private Object deserializeObject(File inputFile) {
      FileInputStream fis;
      Object o = null;
      ObjectInputStream ois;
      try {
         fis = new FileInputStream(inputFile);
         if (!isJavaSerializationData(inputFile)) {
            XStream xstream = new XStream(new DomDriver("UTF-8"));
            ois = xstream.createObjectInputStream(fis);
         }
         else {
            ois = new ObjectInputStream(fis);
         }
         o = ois.readObject();
         ois.close();
      }
      catch (IOException | ClassNotFoundException e) {
         throw new BatfishException("Failed to deserialize object from file: "
               + inputFile.toString(), e);
      }
      return o;
   }

   public Map<String, GenericConfigObject> deserializeVendorConfigurations(
         String serializedVendorConfigPath) {
      _logger.info("\n*** DESERIALIZING VENDOR CONFIGURATION STRUCTURES ***\n");
      resetTimer();
      Map<String, GenericConfigObject> vendorConfigurations = new TreeMap<String, GenericConfigObject>();
      File dir = new File(serializedVendorConfigPath);
      File[] serializedConfigs = dir.listFiles();
      if (serializedConfigs == null) {
         throw new BatfishException("Error reading vendor configs directory");
      }
      for (File serializedConfig : serializedConfigs) {
         String name = serializedConfig.getName();
         _logger.info("Reading vendor config: \"" + serializedConfig + "\"");
         Object object = deserializeObject(serializedConfig);
         GenericConfigObject vc = (GenericConfigObject) object;
         vendorConfigurations.put(name, vc);
         _logger.info("...OK\n");
      }
      printElapsedTime();
      return vendorConfigurations;
   }

   private void disableUnusableVpnInterfaces(
         Map<String, Configuration> configurations,
         EnvironmentSettings envSettings) {
      initRemoteIpsecVpns(configurations);
      for (Configuration c : configurations.values()) {
         for (IpsecVpn vpn : c.getIpsecVpns().values()) {
            if (vpn.getRemoteIpsecVpn() == null) {
               String hostname = c.getHostname();
               Interface bindInterface = vpn.getBindInterface();
               if (bindInterface != null) {
                  bindInterface.setActive(false);
                  String bindInterfaceName = bindInterface.getName();
                  _logger
                        .warnf(
                              "WARNING: Disabling unusable vpn interface because we cannot determine remote endpoint: \"%s:%s\"\n",
                              hostname, bindInterfaceName);
               }
            }
         }
      }
   }

   private void dumpControlPlaneFacts(EnvironmentSettings envSettings,
         Map<String, StringBuilder> factBins) {
      _logger.info("\n*** DUMPING CONTROL PLANE FACTS ***\n");
      dumpFacts(factBins, envSettings.getControlPlaneFactsDir());
   }

   private void dumpFacts(Map<String, StringBuilder> factBins, String factsDir) {
      resetTimer();
      Path factsDirPath = Paths.get(factsDir);
      try {
         Files.createDirectories(factsDirPath);
         for (String factsFilename : factBins.keySet()) {
            String[] factsLines = factBins.get(factsFilename).toString()
                  .split("\n");
            Set<String> uniqueFacts = new TreeSet<String>();
            for (int i = 1; i < factsLines.length; i++) {
               uniqueFacts.add(factsLines[i]);
            }
            StringBuilder factsBuilder = new StringBuilder();
            factsBuilder.append(factsLines[0] + "\n");
            for (String factsLine : uniqueFacts) {
               factsBuilder.append(factsLine + "\n");
            }
            String facts = factsBuilder.toString();
            Path factsFilePath = factsDirPath.resolve(factsFilename);
            _logger.info("Writing: \""
                  + factsFilePath.toAbsolutePath().toString() + "\"\n");
            FileUtils.write(factsFilePath.toFile(), facts);
         }
      }
      catch (IOException e) {
         throw new BatfishException("Failed to write fact dump file(s)", e);
      }
      printElapsedTime();
   }

   public void dumpTrafficFacts(Map<String, StringBuilder> factBins) {
      dumpTrafficFacts(factBins, _envSettings);
   }

   public void dumpTrafficFacts(Map<String, StringBuilder> factBins,
         EnvironmentSettings envSettings) {
      _logger.info("\n*** DUMPING TRAFFIC FACTS ***\n");
      dumpFacts(factBins, envSettings.getTrafficFactsDir());
   }

   private boolean environmentExists(EnvironmentSettings envSettings) {
      checkBaseDirExists();
      return new File(envSettings.getDataPlanePath()).getParentFile().exists();
   }

   private void flatten(String inputPath, String outputPath) {
      Map<File, String> configurationData = readConfigurationFiles(inputPath,
            BfConsts.RELPATH_CONFIGURATIONS_DIR);
      Map<File, String> outputConfigurationData = new TreeMap<File, String>();
      File inputFolder = new File(inputPath);
      File[] configs = inputFolder.listFiles();
      if (configs == null) {
         throw new BatfishException("Error reading configs from input test rig");
      }
      try {
         Files.createDirectories(Paths.get(outputPath));
      }
      catch (IOException e) {
         throw new BatfishException(
               "Could not create output testrig directory", e);
      }
      _logger.info("\n*** FLATTENING TEST RIG ***\n");
      resetTimer();
      List<FlattenVendorConfigurationJob> jobs = new ArrayList<FlattenVendorConfigurationJob>();
      for (File inputFile : configurationData.keySet()) {
         Warnings warnings = new Warnings(_settings.getPedanticAsError(),
               _settings.getPedanticRecord()
                     && _logger.isActive(BatfishLogger.LEVEL_PEDANTIC),
               _settings.getRedFlagAsError(), _settings.getRedFlagRecord()
                     && _logger.isActive(BatfishLogger.LEVEL_REDFLAG),
               _settings.getUnimplementedAsError(),
               _settings.getUnimplementedRecord()
                     && _logger.isActive(BatfishLogger.LEVEL_UNIMPLEMENTED),
               _settings.printParseTree());
         String fileText = configurationData.get(inputFile);
         String name = inputFile.getName();
         File outputFile = Paths.get(outputPath,
               BfConsts.RELPATH_CONFIGURATIONS_DIR, name).toFile();
         FlattenVendorConfigurationJob job = new FlattenVendorConfigurationJob(
               _settings, fileText, inputFile, outputFile, warnings);
         jobs.add(job);
      }
      BatfishJobExecutor<FlattenVendorConfigurationJob, FlattenVendorConfigurationResult, Map<File, String>> executor = new BatfishJobExecutor<FlattenVendorConfigurationJob, FlattenVendorConfigurationResult, Map<File, String>>(
            _settings, _logger);
      executor.executeJobs(jobs, outputConfigurationData);
      printElapsedTime();
      for (Entry<File, String> e : outputConfigurationData.entrySet()) {
         File outputFile = e.getKey();
         String flatConfigText = e.getValue();
         String outputFileAsString = outputFile.toString();
         _logger.debug("Writing config to \"" + outputFileAsString + "\"...");
         Util.writeFile(outputFileAsString, flatConfigText);
         _logger.debug("OK\n");
      }
      Path inputTopologyPath = Paths.get(inputPath, TOPOLOGY_FILENAME);
      Path outputTopologyPath = Paths.get(outputPath, TOPOLOGY_FILENAME);
      if (Files.isRegularFile(inputTopologyPath)) {
         String topologyFileText = Util.readFile(inputTopologyPath.toFile());
         Util.writeFile(outputTopologyPath.toString(), topologyFileText);
      }
   }

   private void generateOspfConfigs(String topologyPath, String outputPath) {
      File topologyFilePath = new File(topologyPath);
      Topology topology = parseTopology(topologyFilePath);
      Map<String, Configuration> configs = new TreeMap<String, Configuration>();
      NodeSet allNodes = new NodeSet();
      Map<NodeInterfacePair, Set<NodeInterfacePair>> interfaceMap = new HashMap<NodeInterfacePair, Set<NodeInterfacePair>>();
      // first we collect set of all mentioned nodes, and build mapping from
      // each interface to the set of interfaces that connect to each other
      for (Edge edge : topology.getEdges()) {
         allNodes.add(edge.getNode1());
         allNodes.add(edge.getNode2());
         NodeInterfacePair interface1 = new NodeInterfacePair(edge.getNode1(),
               edge.getInt1());
         NodeInterfacePair interface2 = new NodeInterfacePair(edge.getNode2(),
               edge.getInt2());
         Set<NodeInterfacePair> interfaceSet = interfaceMap.get(interface1);
         if (interfaceSet == null) {
            interfaceSet = new HashSet<NodeInterfacePair>();
         }
         interfaceMap.put(interface1, interfaceSet);
         interfaceMap.put(interface2, interfaceSet);
         interfaceSet.add(interface1);
         interfaceSet.add(interface2);
      }
      // then we create configs for every mentioned node
      for (String hostname : allNodes) {
         Configuration config = new Configuration(hostname);
         configs.put(hostname, config);
      }
      // Now we create interfaces for each edge and record the number of
      // neighbors so we know how large to make the subnet
      long currentStartingIpAsLong = new Ip(GEN_OSPF_STARTING_IP).asLong();
      Set<Set<NodeInterfacePair>> interfaceSets = new HashSet<Set<NodeInterfacePair>>();
      interfaceSets.addAll(interfaceMap.values());
      for (Set<NodeInterfacePair> interfaceSet : interfaceSets) {
         int numInterfaces = interfaceSet.size();
         if (numInterfaces < 2) {
            throw new BatfishException(
                  "The following interface set contains less than two interfaces: "
                        + interfaceSet.toString());
         }
         int numHostBits = 0;
         for (int shiftedValue = numInterfaces - 1; shiftedValue != 0; shiftedValue >>= 1, numHostBits++) {
         }
         int subnetBits = 32 - numHostBits;
         int offset = 0;
         for (NodeInterfacePair currentPair : interfaceSet) {
            Ip ip = new Ip(currentStartingIpAsLong + offset);
            Prefix prefix = new Prefix(ip, subnetBits);
            String ifaceName = currentPair.getInterface();
            Interface iface = new Interface(ifaceName, configs.get(currentPair
                  .getHostname()));
            iface.setPrefix(prefix);

            // dirty hack for setting bandwidth for now
            double ciscoBandwidth = org.batfish.representation.cisco.Interface
                  .getDefaultBandwidth(ifaceName);
            double juniperBandwidth = org.batfish.representation.juniper.Interface
                  .getDefaultBandwidthByName(ifaceName);
            double bandwidth = Math.min(ciscoBandwidth, juniperBandwidth);
            iface.setBandwidth(bandwidth);

            String hostname = currentPair.getHostname();
            Configuration config = configs.get(hostname);
            config.getInterfaces().put(ifaceName, iface);
            offset++;
         }
         currentStartingIpAsLong += (1 << numHostBits);
      }
      for (Configuration config : configs.values()) {
         // use cisco arbitrarily
         config.setVendor(ConfigurationFormat.CISCO);
         OspfProcess proc = new OspfProcess();
         config.setOspfProcess(proc);
         proc.setReferenceBandwidth(org.batfish.representation.cisco.OspfProcess.DEFAULT_REFERENCE_BANDWIDTH);
         long backboneArea = 0;
         OspfArea area = new OspfArea(backboneArea);
         proc.getAreas().put(backboneArea, area);
         area.getInterfaces().addAll(config.getInterfaces().values());
      }

      serializeIndependentConfigs(configs, outputPath);
   }

   private void generateStubs(String inputRole, int stubAs,
         String interfaceDescriptionRegex) {
      Map<String, Configuration> configs = loadConfigurations();
      Pattern pattern = Pattern.compile(interfaceDescriptionRegex);
      Map<String, Configuration> stubConfigurations = new TreeMap<String, Configuration>();

      _logger.info("\n*** GENERATING STUBS ***\n");
      resetTimer();

      // load old node-roles to be updated at end
      RoleSet stubRoles = new RoleSet();
      stubRoles.add(STUB_ROLE);
      File nodeRolesPath = new File(_settings.getNodeRolesPath());
      _logger.info("Deserializing old node-roles mappings: \"" + nodeRolesPath
            + "\" ...");
      NodeRoleMap nodeRoles = (NodeRoleMap) deserializeObject(nodeRolesPath);
      _logger.info("OK\n");

      // create origination policy common to all stubs
      String stubOriginationPolicyName = "~STUB_ORIGINATION_POLICY~";
      PolicyMap stubOriginationPolicy = new PolicyMap(stubOriginationPolicyName);
      PolicyMapClause clause = new PolicyMapClause();
      stubOriginationPolicy.getClauses().add(clause);
      String stubOriginationRouteFilterListName = "~STUB_ORIGINATION_ROUTE_FILTER~";
      RouteFilterList rf = new RouteFilterList(
            stubOriginationRouteFilterListName);
      RouteFilterLine rfl = new RouteFilterLine(LineAction.ACCEPT, Prefix.ZERO,
            new SubRange(0, 0));
      rf.addLine(rfl);
      PolicyMapMatchRouteFilterListLine matchLine = new PolicyMapMatchRouteFilterListLine(
            Collections.singleton(rf));
      clause.getMatchLines().add(matchLine);
      clause.setAction(PolicyMapAction.PERMIT);

      Set<String> skipWarningNodes = new HashSet<String>();

      for (Configuration config : configs.values()) {
         if (!config.getRoles().contains(inputRole)) {
            continue;
         }
         for (BgpNeighbor neighbor : config.getBgpProcess().getNeighbors()
               .values()) {
            if (!neighbor.getRemoteAs().equals(stubAs)) {
               continue;
            }
            Prefix neighborPrefix = neighbor.getPrefix();
            if (neighborPrefix.getPrefixLength() != 32) {
               throw new BatfishException(
                     "do not currently handle generating stubs based on dynamic bgp sessions");
            }
            Ip neighborAddress = neighborPrefix.getAddress();
            int edgeAs = neighbor.getLocalAs();
            /*
             * Now that we have the ip address of the stub, we want to find the
             * interface that connects to it. We will extract the hostname for
             * the stub from the description of this interface using the
             * supplied regex.
             */
            boolean found = false;
            for (Interface iface : config.getInterfaces().values()) {
               Prefix prefix = iface.getPrefix();
               if (prefix == null || !prefix.contains(neighborAddress)) {
                  continue;
               }
               // the neighbor address falls within the network assigned to this
               // interface, so now we check the description
               String description = iface.getDescription();
               Matcher matcher = pattern.matcher(description);
               if (matcher.find()) {
                  String hostname = matcher.group(1);
                  if (configs.containsKey(hostname)) {
                     Configuration duplicateConfig = configs.get(hostname);
                     if (!duplicateConfig.getRoles().contains(STUB_ROLE)
                           || duplicateConfig.getRoles().size() != 1) {
                        throw new BatfishException(
                              "A non-generated node with hostname: \""
                                    + hostname
                                    + "\" already exists in network under analysis");
                     }
                     else {
                        if (!skipWarningNodes.contains(hostname)) {
                           _logger
                                 .warn("WARNING: Overwriting previously generated node: \""
                                       + hostname + "\"\n");
                           skipWarningNodes.add(hostname);
                        }
                     }
                  }
                  found = true;
                  Configuration stub = stubConfigurations.get(hostname);

                  // create stub if it doesn't exist yet
                  if (stub == null) {
                     stub = new Configuration(hostname);
                     stubConfigurations.put(hostname, stub);
                     // create flow sink interface for stub with common deatils
                     String flowSinkName = "TenGibabitEthernet100/100";
                     Interface flowSink = new Interface(flowSinkName, stub);
                     flowSink.setPrefix(Prefix.ZERO);
                     flowSink.setActive(true);
                     flowSink.setBandwidth(10E9d);

                     stub.getInterfaces().put(flowSinkName, flowSink);
                     stub.setBgpProcess(new BgpProcess());
                     stub.getPolicyMaps().put(stubOriginationPolicyName,
                           stubOriginationPolicy);
                     stub.getRouteFilterLists().put(
                           stubOriginationRouteFilterListName, rf);
                     stub.setVendor(ConfigurationFormat.CISCO);
                     stub.setRoles(stubRoles);
                     nodeRoles.put(hostname, stubRoles);
                  }

                  // create interface that will on which peering will occur
                  Map<String, Interface> stubInterfaces = stub.getInterfaces();
                  String stubInterfaceName = "TenGigabitEthernet0/"
                        + (stubInterfaces.size() - 1);
                  Interface stubInterface = new Interface(stubInterfaceName,
                        stub);
                  stubInterfaces.put(stubInterfaceName, stubInterface);
                  stubInterface.setPrefix(new Prefix(neighborAddress, prefix
                        .getPrefixLength()));
                  stubInterface.setActive(true);
                  stubInterface.setBandwidth(10E9d);

                  // create neighbor within bgp process
                  BgpNeighbor edgeNeighbor = new BgpNeighbor(prefix, stub);
                  edgeNeighbor.getOriginationPolicies().add(
                        stubOriginationPolicy);
                  edgeNeighbor.setRemoteAs(edgeAs);
                  edgeNeighbor.setLocalAs(stubAs);
                  edgeNeighbor.setSendCommunity(true);
                  edgeNeighbor.setDefaultMetric(0);
                  stub.getBgpProcess().getNeighbors()
                        .put(edgeNeighbor.getPrefix(), edgeNeighbor);
                  break;
               }
               else {
                  throw new BatfishException(
                        "Unable to derive stub hostname from interface description: \""
                              + description + "\" using regex: \""
                              + interfaceDescriptionRegex + "\"");
               }
            }
            if (!found) {
               throw new BatfishException(
                     "Could not determine stub hostname corresponding to ip: \""
                           + neighborAddress.toString()
                           + "\" listed as neighbor on router: \""
                           + config.getHostname() + "\"");
            }
         }
      }
      // write updated node-roles mappings to disk
      _logger.info("Serializing updated node-roles mappings: \""
            + nodeRolesPath + "\" ...");
      serializeObject(nodeRoles, nodeRolesPath);
      _logger.info("OK\n");
      printElapsedTime();

      // write stubs to disk
      serializeIndependentConfigs(stubConfigurations,
            _settings.getSerializeIndependentPath());

   }

   private AdvertisementSet getAdvertisements(EnvironmentSettings envSettings) {
      checkDataPlaneFacts(_envSettings);
      AdvertisementSet adverts = new AdvertisementSet();
      EntityTable entityTable = initEntityTable(envSettings);
      Relation relation = getRelation(envSettings,
            BGP_ADVERTISEMENT_PREDICATE_NAME);
      List<BgpAdvertisement> advertList = relation.getColumns().get(0)
            .asBgpAdvertisementList(entityTable);
      adverts.addAll(advertList);
      return adverts;
   }

   public EnvironmentSettings getBaseEnvSettings() {
      return _baseEnvSettings;
   }

   public Map<String, Configuration> getConfigurations(
         String serializedVendorConfigPath) {
      Map<String, GenericConfigObject> vendorConfigurations = deserializeVendorConfigurations(serializedVendorConfigPath);
      Map<String, Configuration> configurations = convertConfigurations(vendorConfigurations);
      return configurations;
   }

   private Map<String, Configuration> getDeltaConfigurations(
         EnvironmentSettings envSettings) {
      String deltaConfigurationsDir = envSettings.getDeltaConfigurationsDir();
      if (deltaConfigurationsDir != null) {
         File deltaConfigurationsDirAsFile = new File(deltaConfigurationsDir);
         if (deltaConfigurationsDirAsFile.exists()) {
            File configParentDir = deltaConfigurationsDirAsFile.getParentFile();
            Map<File, String> deltaConfigsText = readConfigurationFiles(
                  configParentDir.toString(),
                  BfConsts.RELPATH_CONFIGURATIONS_DIR);
            Map<String, VendorConfiguration> vendorDeltaConfigs = parseVendorConfigurations(deltaConfigsText);

            // convert the map to the right type
            Map<String, GenericConfigObject> castedConfigs = new HashMap<String, GenericConfigObject>();
            for (String name : vendorDeltaConfigs.keySet()) {
               castedConfigs.put(name, vendorDeltaConfigs.get(name));
            }

            Map<String, Configuration> deltaConfigs = convertConfigurations(castedConfigs);
            return deltaConfigs;
         }
      }
      return Collections.<String, Configuration> emptyMap();
   }

   public EnvironmentSettings getDiffEnvSettings() {
      return _diffEnvSettings;
   }

   public String getDifferentialFlowTag() {
      return _settings.getQuestionName() + ":" + _baseEnvSettings.getName()
            + ":" + _diffEnvSettings.getName();
   }

   public EdgeSet getEdgeBlacklist(EnvironmentSettings envSettings) {
      EdgeSet blacklistEdges = null;
      String edgeBlacklistPath = envSettings.getEdgeBlacklistPath();
      if (edgeBlacklistPath != null) {
         File edgeBlacklistPathAsFile = new File(edgeBlacklistPath);
         if (edgeBlacklistPathAsFile.exists()) {
            Topology blacklistTopology = parseTopology(edgeBlacklistPathAsFile);
            blacklistEdges = blacklistTopology.getEdges();
         }
      }
      return blacklistEdges;
   }

   private double getElapsedTime(long beforeTime) {
      long difference = System.currentTimeMillis() - beforeTime;
      double seconds = difference / 1000d;
      return seconds;
   }

   public EnvironmentSettings getEnvSettings() {
      return _envSettings;
   }

   private InterfaceSet getFlowSinkSet(EnvironmentSettings envSettings) {
      InterfaceSet flowSinks = new InterfaceSet();
      Relation relation = getRelation(envSettings, FLOW_SINK_PREDICATE_NAME);
      List<String> nodes = relation.getColumns().get(0).asStringList();
      List<String> interfaces = relation.getColumns().get(1).asStringList();
      for (int i = 0; i < nodes.size(); i++) {
         String node = nodes.get(i);
         String iface = interfaces.get(i);
         NodeInterfacePair f = new NodeInterfacePair(node, iface);
         flowSinks.add(f);
      }
      return flowSinks;
   }

   private InterfaceSet getFlowSinkSet(String dataPlanePath) {
      _logger.info("Deserializing data plane: \"" + dataPlanePath + "\"...");
      File dataPlanePathAsFile = new File(dataPlanePath);
      DataPlane dataPlane = (DataPlane) deserializeObject(dataPlanePathAsFile);
      _logger.info("OK\n");
      return dataPlane.getFlowSinks();
   }

   public String getFlowTag() {
      return _settings.getQuestionName() + ":" + _envSettings.getName();
   }

   private List<String> getHelpPredicates(Map<String, String> predicateSemantics) {
      Set<String> helpPredicateSet = new LinkedHashSet<String>();
      _settings.getHelpPredicates();
      if (_settings.getHelpPredicates() == null) {
         helpPredicateSet.addAll(predicateSemantics.keySet());
      }
      else {
         helpPredicateSet.addAll(_settings.getHelpPredicates());
      }
      List<String> helpPredicates = new ArrayList<String>();
      helpPredicates.addAll(helpPredicateSet);
      Collections.sort(helpPredicates);
      return helpPredicates;
   }

   public FlowHistory getHistory() {
      FlowHistory flowHistory = new FlowHistory();
      if (_settings.getDiffQuestion()) {
         checkTrafficFacts(_baseEnvSettings);
         checkTrafficFacts(_diffEnvSettings);
         String tag = getDifferentialFlowTag();
         populateFlowHistory(flowHistory, _baseEnvSettings,
               _baseEnvSettings.getName(), tag);
         populateFlowHistory(flowHistory, _diffEnvSettings,
               _diffEnvSettings.getName(), tag);
      }
      else {
         checkTrafficFacts(_envSettings);
         String tag = getFlowTag();
         populateFlowHistory(flowHistory, _envSettings, _envSettings.getName(),
               tag);
      }
      _logger.output(flowHistory.toString());
      return flowHistory;
   }

   private IbgpTopology getIbgpNeighbors() {
      return getIbgpNeighbors(_envSettings);
   }

   private IbgpTopology getIbgpNeighbors(EnvironmentSettings envSettings) {
      checkDataPlaneFacts(_envSettings);
      IbgpTopology topology = new IbgpTopology();
      Relation relation = getRelation(envSettings,
            IBGP_NEIGHBORS_PREDICATE_NAME);
      List<String> node1List = relation.getColumns().get(0).asStringList();
      List<Ip> ip1List = relation.getColumns().get(1).asIpList();
      List<String> node2List = relation.getColumns().get(2).asStringList();
      List<Ip> ip2List = relation.getColumns().get(3).asIpList();
      int numEntries = node1List.size();
      for (int i = 0; i < numEntries; i++) {
         String node1 = node1List.get(i);
         String node2 = node2List.get(i);
         Ip ip1 = ip1List.get(i);
         Ip ip2 = ip2List.get(i);
         NodeIpPair p1 = new NodeIpPair(node1, ip1);
         NodeIpPair p2 = new NodeIpPair(node2, ip2);
         IpEdge edge = new IpEdge(p1, p2);
         topology.add(edge);
      }
      return topology;
   }

   public Set<NodeInterfacePair> getInterfaceBlacklist(
         EnvironmentSettings envSettings) {
      Set<NodeInterfacePair> blacklistInterfaces = null;
      String interfaceBlacklistPath = envSettings.getInterfaceBlacklistPath();
      if (interfaceBlacklistPath != null) {
         File interfaceBlacklistPathAsFile = new File(interfaceBlacklistPath);
         if (interfaceBlacklistPathAsFile.exists()) {
            blacklistInterfaces = parseInterfaceBlacklist(interfaceBlacklistPathAsFile);
         }
      }
      return blacklistInterfaces;
   }

   public BatfishLogger getLogger() {
      return _logger;
   }

   public NodeSet getNodeBlacklist(EnvironmentSettings envSettings) {
      NodeSet blacklistNodes = null;
      String nodeBlacklistPath = envSettings.getNodeBlacklistPath();
      if (nodeBlacklistPath != null) {
         File nodeBlacklistPathAsFile = new File(nodeBlacklistPath);
         if (nodeBlacklistPathAsFile.exists()) {
            blacklistNodes = parseNodeBlacklist(nodeBlacklistPathAsFile);
         }
      }
      return blacklistNodes;
   }

   private Set<String> getNxtnetDataPlaneOutputSymbols() {
      Set<String> symbols = new HashSet<String>();
      symbols.addAll(NxtnetConstants.NXTNET_DATA_PLANE_OUTPUT_SYMBOLS);
      if (_settings.getNxtnetDebugSymbols()) {
         symbols.addAll(NxtnetConstants.NXTNET_DATA_PLANE_OUTPUT_DEBUG_SYMBOLS);
      }
      return symbols;
   }

   private String[] getNxtnetLogicFilenames(File logicDir) {
      final Set<String> filenames = new TreeSet<String>();
      Path logicDirPath = Paths.get(logicDir.toString());
      FileVisitor<Path> nxtnetLogicFileCollector = new SimpleFileVisitor<Path>() {
         @Override
         public FileVisitResult visitFile(Path file, BasicFileAttributes attrs)
               throws IOException {
            String fileStr = file.toString();
            if (fileStr.endsWith(".pl")) {
               filenames.add(fileStr);
            }
            return FileVisitResult.CONTINUE;
         }
      };
      try {
         Files.walkFileTree(logicDirPath, nxtnetLogicFileCollector);
      }
      catch (IOException e) {
         throw new BatfishException("failed to retreive nxtnet logic files", e);
      }
      return filenames.toArray(new String[] {});
   }

   private String getNxtnetText(EnvironmentSettings envSettings,
         String relationName) {
      String nxtnetOutputDir;
      if (getNxtnetDataPlaneOutputSymbols().contains(relationName)) {
         nxtnetOutputDir = envSettings.getNxtnetDataPlaneOutputDir();
      }
      else if (getNxtnetTrafficOutputSymbols().contains(relationName)) {
         nxtnetOutputDir = envSettings.getNxtnetTrafficOutputDir();
      }
      else {
         throw new BatfishException("Predicate: \"" + relationName
               + "\" not an output symbol");
      }
      return getNxtnetText(nxtnetOutputDir, relationName);
   }

   private String getNxtnetText(String nxtnetOutputDir, String relationName) {
      File relationFile = Paths.get(nxtnetOutputDir, relationName).toFile();
      String content = Util.readFile(relationFile);
      return content;
   }

   private Set<String> getNxtnetTrafficOutputSymbols() {
      Set<String> symbols = new HashSet<String>();
      symbols.addAll(NxtnetConstants.NXTNET_TRAFFIC_OUTPUT_SYMBOLS);
      if (_settings.getNxtnetDebugSymbols()) {
         symbols.addAll(NxtnetConstants.NXTNET_TRAFFIC_OUTPUT_DEBUG_SYMBOLS);
      }
      return symbols;
   }

   private PolicyRouteFibNodeMap getPolicyRouteFibNodeMap(
         EnvironmentSettings envSettings) {
      PolicyRouteFibNodeMap nodeMap = new PolicyRouteFibNodeMap();
      Relation relation = getRelation(envSettings,
            FIB_POLICY_ROUTE_NEXT_HOP_PREDICATE_NAME);
      List<String> nodeList = relation.getColumns().get(0).asStringList();
      List<Ip> ipList = relation.getColumns().get(1).asIpList();
      List<String> outInterfaces = relation.getColumns().get(2).asStringList();
      List<String> inNodes = relation.getColumns().get(3).asStringList();
      List<String> inInterfaces = relation.getColumns().get(4).asStringList();
      int size = nodeList.size();
      for (int i = 0; i < size; i++) {
         String nodeOut = nodeList.get(i);
         String nodeIn = inNodes.get(i);
         Ip ip = ipList.get(i);
         String ifaceOut = outInterfaces.get(i);
         String ifaceIn = inInterfaces.get(i);
         PolicyRouteFibIpMap ipMap = nodeMap.get(nodeOut);
         if (ipMap == null) {
            ipMap = new PolicyRouteFibIpMap();
            nodeMap.put(nodeOut, ipMap);
         }
         EdgeSet edges = ipMap.get(ip);
         if (edges == null) {
            edges = new EdgeSet();
            ipMap.put(ip, edges);
         }
         Edge newEdge = new Edge(nodeOut, ifaceOut, nodeIn, ifaceIn);
         edges.add(newEdge);
      }
      return nodeMap;
   }

   public PredicateInfo getPredicateInfo(Map<String, String> logicFiles) {
      // Get predicate semantics from rules file
      _logger.info("\n*** PARSING PREDICATE INFO ***\n");
      resetTimer();
      String predicateInfoPath = getPredicateInfoPath();
      PredicateInfo predicateInfo = (PredicateInfo) deserializeObject(new File(
            predicateInfoPath));
      printElapsedTime();
      return predicateInfo;
   }

   private String getPredicateInfoPath() {
      File logicDir = retrieveLogicDir();
      return Paths.get(logicDir.toString(), PREDICATE_INFO_FILENAME).toString();
   }

   private Relation getRelation(EnvironmentSettings envSettings,
         String predicateName) {
      String nxtnetText = getNxtnetText(envSettings, predicateName);
      Relation relation = new Relation.Builder(predicateName).build(
            _predicateInfo, nxtnetText);
      return relation;
   }

   private FibMap getRouteForwardingRules(EnvironmentSettings envSettings) {
      FibMap fibs = new FibMap();
      Relation relation = getRelation(envSettings, FIB_PREDICATE_NAME);
      EntityTable entityTable = initEntityTable(envSettings);
      List<String> nameList = relation.getColumns().get(0).asStringList();
      List<Prefix> networkList = relation.getColumns().get(1)
            .asPrefixList(entityTable);
      List<String> interfaceList = relation.getColumns().get(2).asStringList();
      List<String> nextHopList = relation.getColumns().get(3).asStringList();
      List<String> nextHopIntList = relation.getColumns().get(4).asStringList();

      String currentHostname = "";
      Map<String, Integer> startIndices = new HashMap<String, Integer>();
      Map<String, Integer> endIndices = new HashMap<String, Integer>();
      for (int i = 0; i < nameList.size(); i++) {
         String currentRowHostname = nameList.get(i);
         if (!currentHostname.equals(currentRowHostname)) {
            if (i > 0) {
               endIndices.put(currentHostname, i - 1);
            }
            currentHostname = currentRowHostname;
            startIndices.put(currentHostname, i);
         }
      }
      endIndices.put(currentHostname, nameList.size() - 1);
      for (String hostname : startIndices.keySet()) {
         FibSet fibRows = new FibSet();
         fibs.put(hostname, fibRows);
         int startIndex = startIndices.get(hostname);
         int endIndex = endIndices.get(hostname);
         for (int i = startIndex; i <= endIndex; i++) {
            Prefix prefix = networkList.get(i);
            String iface = interfaceList.get(i);
            String nextHop = nextHopList.get(i);
            String nextHopInt = nextHopIntList.get(i);
            fibRows.add(new FibRow(prefix, iface, nextHop, nextHopInt));
         }
      }
      return fibs;
   }

   private RouteSet getRoutes(EnvironmentSettings envSettings) {
      checkDataPlaneFacts(envSettings);
      RouteSet routes = new RouteSet();
      EntityTable entityTable = initEntityTable(envSettings);
      Relation relation = getRelation(envSettings,
            INSTALLED_ROUTE_PREDICATE_NAME);
      List<PrecomputedRoute> routeList = relation.getColumns().get(0)
            .asRouteList(entityTable);
      routes.addAll(routeList);
      return routes;
   }

   private Map<String, String> getSemanticsFiles() {
      final Map<String, String> semanticsFiles = new HashMap<String, String>();
      File logicDirFile = retrieveLogicDir();
      FileVisitor<Path> visitor = new SimpleFileVisitor<Path>() {
         @Override
         public FileVisitResult visitFile(Path file, BasicFileAttributes attrs)
               throws IOException {
            String pathString = file.toString();
            if (pathString.endsWith(".semantics")) {
               String contents = Util.readFile(file.toFile());
               semanticsFiles.put(pathString, contents);
            }
            return super.visitFile(file, attrs);
         }
      };

      try {
         Files.walkFileTree(Paths.get(logicDirFile.getAbsolutePath()), visitor);
      }
      catch (IOException e) {
         e.printStackTrace();
      }
      cleanupLogicDir();
      return semanticsFiles;
   }

   public Settings getSettings() {
      return _settings;
   }

   private Set<Edge> getSymmetricEdgePairs(EdgeSet edges) {
      LinkedHashSet<Edge> consumedEdges = new LinkedHashSet<Edge>();
      for (Edge edge : edges) {
         if (consumedEdges.contains(edge)) {
            continue;
         }
         Edge reverseEdge = new Edge(edge.getInterface2(), edge.getInterface1());
         consumedEdges.add(edge);
         consumedEdges.add(reverseEdge);
      }
      return consumedEdges;
   }

   public boolean GetTerminatedWithException() {
      return _terminatedWithException;
   }

   private void histogram(String testRigPath) {
      Map<File, String> configurationData = readConfigurationFiles(testRigPath,
            BfConsts.RELPATH_CONFIGURATIONS_DIR);
      Map<String, VendorConfiguration> vendorConfigurations = parseVendorConfigurations(configurationData);
      _logger.info("Building feature histogram...");
      MultiSet<String> histogram = new TreeMultiSet<String>();
      for (VendorConfiguration vc : vendorConfigurations.values()) {
         Set<String> unimplementedFeatures = vc.getUnimplementedFeatures();
         histogram.add(unimplementedFeatures);
      }
      _logger.info("OK\n");
      for (String feature : histogram.elements()) {
         int count = histogram.count(feature);
         _logger.output(feature + ": " + count + "\n");
      }
   }

   public void initBgpAdvertisements(Map<String, Configuration> configurations) {
      AdvertisementSet globalBgpAdvertisements = getAdvertisements(_envSettings);
      for (Configuration node : configurations.values()) {
         node.initBgpAdvertisements();
      }
      for (BgpAdvertisement bgpAdvertisement : globalBgpAdvertisements) {
         BgpAdvertisementType type = BgpAdvertisementType
               .fromNxtnetTypeName(bgpAdvertisement.getType());
         switch (type) {
         case EBGP_ORIGINATED: {
            String originationNodeName = bgpAdvertisement.getSrcNode();
            Configuration originationNode = configurations
                  .get(originationNodeName);
            if (originationNode != null) {
               originationNode.getBgpAdvertisements().add(bgpAdvertisement);
               originationNode.getOriginatedAdvertisements().add(
                     bgpAdvertisement);
               originationNode.getOriginatedEbgpAdvertisements().add(
                     bgpAdvertisement);
            }
            else {
               throw new BatfishException(
                     "Originated bgp advertisement refers to missing node: \""
                           + originationNodeName + "\"");
            }
            break;
         }

         case IBGP_ORIGINATED: {
            String originationNodeName = bgpAdvertisement.getSrcNode();
            Configuration originationNode = configurations
                  .get(originationNodeName);
            if (originationNode != null) {
               originationNode.getBgpAdvertisements().add(bgpAdvertisement);
               originationNode.getOriginatedAdvertisements().add(
                     bgpAdvertisement);
               originationNode.getOriginatedIbgpAdvertisements().add(
                     bgpAdvertisement);
            }
            else {
               throw new BatfishException(
                     "Originated bgp advertisement refers to missing node: \""
                           + originationNodeName + "\"");
            }
            break;
         }

         case EBGP_RECEIVED: {
            String recevingNodeName = bgpAdvertisement.getDstNode();
            Configuration receivingNode = configurations.get(recevingNodeName);
            if (receivingNode != null) {
               receivingNode.getBgpAdvertisements().add(bgpAdvertisement);
               receivingNode.getReceivedAdvertisements().add(bgpAdvertisement);
               receivingNode.getReceivedEbgpAdvertisements().add(
                     bgpAdvertisement);
            }
            break;
         }

         case IBGP_RECEIVED: {
            String recevingNodeName = bgpAdvertisement.getDstNode();
            Configuration receivingNode = configurations.get(recevingNodeName);
            if (receivingNode != null) {
               receivingNode.getBgpAdvertisements().add(bgpAdvertisement);
               receivingNode.getReceivedAdvertisements().add(bgpAdvertisement);
               receivingNode.getReceivedIbgpAdvertisements().add(
                     bgpAdvertisement);
            }
            break;
         }

         case EBGP_SENT: {
            String sendingNodeName = bgpAdvertisement.getSrcNode();
            Configuration sendingNode = configurations.get(sendingNodeName);
            if (sendingNode != null) {
               sendingNode.getBgpAdvertisements().add(bgpAdvertisement);
               sendingNode.getSentAdvertisements().add(bgpAdvertisement);
               sendingNode.getSentEbgpAdvertisements().add(bgpAdvertisement);
            }
            break;
         }

         case IBGP_SENT: {
            String sendingNodeName = bgpAdvertisement.getSrcNode();
            Configuration sendingNode = configurations.get(sendingNodeName);
            if (sendingNode != null) {
               sendingNode.getBgpAdvertisements().add(bgpAdvertisement);
               sendingNode.getSentAdvertisements().add(bgpAdvertisement);
               sendingNode.getSentIbgpAdvertisements().add(bgpAdvertisement);
            }
            break;
         }

         default:
            throw new BatfishException("Invalid bgp advertisement type");
         }
      }
   }

   public void initBgpOriginationSpaceExplicit(
         Map<String, Configuration> configurations) {
      ProtocolDependencyAnalysis protocolDependencyAnalysis = new ProtocolDependencyAnalysis(
            configurations);
      DependencyDatabase database = protocolDependencyAnalysis
            .getDependencyDatabase();

      for (Entry<String, Configuration> e : configurations.entrySet()) {
         PrefixSpace ebgpExportSpace = new PrefixSpace();
         String name = e.getKey();
         Configuration node = e.getValue();
         BgpProcess proc = node.getBgpProcess();
         if (proc != null) {
            Set<PotentialExport> bgpExports = database.getPotentialExports(
                  name, RoutingProtocol.BGP);
            for (PotentialExport export : bgpExports) {
               DependentRoute exportSourceRoute = export.getDependency();
               if (!exportSourceRoute.dependsOn(RoutingProtocol.BGP)
                     && !exportSourceRoute.dependsOn(RoutingProtocol.IBGP)) {
                  Prefix prefix = export.getPrefix();
                  ebgpExportSpace.addPrefix(prefix);
               }
            }
            proc.setOriginationSpace(ebgpExportSpace);
         }
      }
   }

   private EntityTable initEntityTable(EnvironmentSettings envSettings) {
      EntityTable entityTable = _entityTables.get(envSettings);
      if (entityTable == null) {
         Map<String, String> nxtnetPredicateContents = new HashMap<String, String>();
         String nxtnetDataPlaneOutputDir = envSettings
               .getNxtnetDataPlaneOutputDir();
         String nxtnetTrafficOutputDir = envSettings
               .getNxtnetTrafficOutputDir();
         if (nxtnetDataPlaneOutputDir != null
               && new File(nxtnetDataPlaneOutputDir).exists()) {
            nxtnetPredicateContents.putAll(readFacts(nxtnetDataPlaneOutputDir,
                  NxtnetConstants.NXTNET_DATA_PLANE_ENTITY_SYMBOLS));
         }
         if (nxtnetTrafficOutputDir != null
               && new File(nxtnetTrafficOutputDir).exists()) {
            nxtnetPredicateContents.putAll(readFacts(nxtnetTrafficOutputDir,
                  NxtnetConstants.NXTNET_TRAFFIC_ENTITY_SYMBOLS));
         }
         entityTable = new EntityTable(nxtnetPredicateContents, _predicateInfo);
         _entityTables.put(envSettings, entityTable);
      }
      return entityTable;
   }

   private void initQuestionEnvironment(EnvironmentSettings envSettings,
         Question question, boolean dp, boolean differentialContext) {
      if (!environmentExists(envSettings)) {
         File envPath = new File(envSettings.getEnvPath());
         // create environment required folders
         envPath.mkdirs();
         // write node blacklist from question
         if (!question.getNodeBlacklist().isEmpty()) {
            StringBuilder nodeBlacklistSb = new StringBuilder();
            for (String node : question.getNodeBlacklist()) {
               nodeBlacklistSb.append(node + "\n");
            }
            String nodeBlacklist = nodeBlacklistSb.toString();
            Util.writeFile(envSettings.getNodeBlacklistPath(), nodeBlacklist);
         }
         // write interface blacklist from question
         if (!question.getInterfaceBlacklist().isEmpty()) {
            StringBuilder interfaceBlacklistSb = new StringBuilder();
            for (NodeInterfacePair pair : question.getInterfaceBlacklist()) {
               interfaceBlacklistSb.append(pair.getHostname() + ":"
                     + pair.getInterface() + "\n");
            }
            String interfaceBlacklist = interfaceBlacklistSb.toString();
            Util.writeFile(envSettings.getInterfaceBlacklistPath(),
                  interfaceBlacklist);
         }
      }
      if (dp && !dataPlaneDependenciesExist(envSettings)) {
         _settings.setDumpControlPlaneFacts(true);
         boolean usePrecomputedFacts = _settings.getUsePrecomputedFacts();
         Map<String, StringBuilder> cpFactBins = new LinkedHashMap<String, StringBuilder>();
         initControlPlaneFactBins(cpFactBins, !usePrecomputedFacts);
         if (!usePrecomputedFacts) {
            computeControlPlaneFacts(cpFactBins, differentialContext,
                  envSettings);
         }
         nxtnetDataPlane(envSettings);
         computeDataPlane(envSettings);
         _entityTables.clear();
      }
   }

   private void initQuestionEnvironments(Question question, boolean diff,
         boolean diffActive, boolean dp) {
      if (diff || !diffActive) {
         initQuestionEnvironment(_baseEnvSettings, question, dp, false);
      }
      if (diff || diffActive) {
         if (_settings.getDiffEnvironmentName() == null
               || (diffActive && !_settings.getDiffActive())) {
            String diffEnvironmentName = UUID.randomUUID().toString();
            _settings.setDiffEnvironmentName(diffEnvironmentName);
            applyAutoBaseDir(_settings);
            _envSettings = _diffEnvSettings;
         }
         initQuestionEnvironment(_diffEnvSettings, question, dp, true);
      }
   }

   public void initRemoteBgpNeighbors(Map<String, Configuration> configurations) {
      Map<BgpNeighbor, Ip> remoteAddresses = new HashMap<BgpNeighbor, Ip>();
      Map<Ip, Set<BgpNeighbor>> localAddresses = new HashMap<Ip, Set<BgpNeighbor>>();
      for (Configuration node : configurations.values()) {
         String hostname = node.getHostname();
         BgpProcess proc = node.getBgpProcess();
         if (proc != null) {
            for (BgpNeighbor bgpNeighbor : proc.getNeighbors().values()) {
               bgpNeighbor.initCandidateRemoteBgpNeighbors();
               if (bgpNeighbor.getPrefix().getPrefixLength() < 32) {
                  throw new BatfishException(
                        hostname
                              + ": Do not support dynamic bgp sessions at this time: "
                              + bgpNeighbor.getPrefix());
               }
               Ip remoteAddress = bgpNeighbor.getAddress();
               if (remoteAddress == null) {
                  throw new BatfishException(
                        hostname
                              + ": Could not determine remote address of bgp neighbor: "
                              + bgpNeighbor);
               }
               Ip localAddress = bgpNeighbor.getLocalIp();
               if (localAddress == null) {
                  continue;
               }
               remoteAddresses.put(bgpNeighbor, remoteAddress);
               Set<BgpNeighbor> localAddressOwners = localAddresses
                     .get(localAddress);
               if (localAddressOwners == null) {
                  localAddressOwners = new HashSet<BgpNeighbor>();
                  localAddresses.put(localAddress, localAddressOwners);
               }
               localAddressOwners.add(bgpNeighbor);
            }
         }
      }
      for (Entry<BgpNeighbor, Ip> e : remoteAddresses.entrySet()) {
         BgpNeighbor bgpNeighbor = e.getKey();
         Ip remoteAddress = e.getValue();
         Ip localAddress = bgpNeighbor.getLocalIp();
         Set<BgpNeighbor> remoteBgpNeighborCandidates = localAddresses
               .get(remoteAddress);
         if (remoteBgpNeighborCandidates != null) {
            for (BgpNeighbor remoteBgpNeighborCandidate : remoteBgpNeighborCandidates) {
               Ip reciprocalRemoteIp = remoteBgpNeighborCandidate.getAddress();
               if (localAddress.equals(reciprocalRemoteIp)) {
                  bgpNeighbor.getCandidateRemoteBgpNeighbors().add(
                        remoteBgpNeighborCandidate);
                  bgpNeighbor.setRemoteBgpNeighbor(remoteBgpNeighborCandidate);
               }
            }
         }
      }
   }

   public void initRemoteIpsecVpns(Map<String, Configuration> configurations) {
      Map<IpsecVpn, Ip> remoteAddresses = new HashMap<IpsecVpn, Ip>();
      Map<Ip, Set<IpsecVpn>> externalAddresses = new HashMap<Ip, Set<IpsecVpn>>();
      for (Configuration c : configurations.values()) {
         for (IpsecVpn ipsecVpn : c.getIpsecVpns().values()) {
            Ip remoteAddress = ipsecVpn.getGateway().getAddress();
            remoteAddresses.put(ipsecVpn, remoteAddress);
            Set<Prefix> externalPrefixes = ipsecVpn.getGateway()
                  .getExternalInterface().getAllPrefixes();
            for (Prefix externalPrefix : externalPrefixes) {
               Ip externalAddress = externalPrefix.getAddress();
               Set<IpsecVpn> vpnsUsingExternalAddress = externalAddresses
                     .get(externalAddress);
               if (vpnsUsingExternalAddress == null) {
                  vpnsUsingExternalAddress = new HashSet<IpsecVpn>();
                  externalAddresses.put(externalAddress,
                        vpnsUsingExternalAddress);
               }
               vpnsUsingExternalAddress.add(ipsecVpn);
            }
         }
      }
      for (Entry<IpsecVpn, Ip> e : remoteAddresses.entrySet()) {
         IpsecVpn ipsecVpn = e.getKey();
         Ip remoteAddress = e.getValue();
         ipsecVpn.initCandidateRemoteVpns();
         Set<IpsecVpn> remoteIpsecVpnCandidates = externalAddresses
               .get(remoteAddress);
         if (remoteIpsecVpnCandidates != null) {
            for (IpsecVpn remoteIpsecVpnCandidate : remoteIpsecVpnCandidates) {
               Ip remoteIpsecVpnLocalAddress = remoteIpsecVpnCandidate
                     .getGateway().getLocalAddress();
               if (remoteIpsecVpnLocalAddress != null
                     && !remoteIpsecVpnLocalAddress.equals(remoteAddress)) {
                  continue;
               }
               Ip reciprocalRemoteAddress = remoteAddresses
                     .get(remoteIpsecVpnCandidate);
               Set<IpsecVpn> reciprocalVpns = externalAddresses
                     .get(reciprocalRemoteAddress);
               if (reciprocalVpns != null && reciprocalVpns.contains(ipsecVpn)) {
                  ipsecVpn.setRemoteIpsecVpn(remoteIpsecVpnCandidate);
                  ipsecVpn.getCandidateRemoteIpsecVpns().add(
                        remoteIpsecVpnCandidate);
               }
            }
         }
      }
   }

   public void initRoutes(Map<String, Configuration> configurations) {
      Set<PrecomputedRoute> globalRoutes = getRoutes(_envSettings);
      for (Configuration node : configurations.values()) {
         node.initRoutes();
      }
      for (PrecomputedRoute route : globalRoutes) {
         String nodeName = route.getNode();
         Configuration node = configurations.get(nodeName);
         if (node != null) {
            node.getRoutes().add(route);
         }
         else {
            throw new BatfishException(
                  "Precomputed route refers to missing node: \"" + nodeName
                        + "\"");
         }
      }
   }

   private boolean isJavaSerializationData(File inputFile) {
      try (FileInputStream i = new FileInputStream(inputFile)) {
         int headerLength = JAVA_SERIALIZED_OBJECT_HEADER.length;
         byte[] headerBytes = new byte[headerLength];
         int result = i.read(headerBytes, 0, headerLength);
         if (result != headerLength) {
            throw new BatfishException("Read wrong number of bytes");
         }
         return Arrays.equals(headerBytes, JAVA_SERIALIZED_OBJECT_HEADER);
      }
      catch (IOException e) {
         throw new BatfishException("Could not read header from file: "
               + inputFile.toString(), e);
      }
   }

   private void keepBlocks(List<String> blockNames) {
      Set<String> allBlockNames = new LinkedHashSet<String>();
      allBlockNames.addAll(Block.BLOCKS.keySet());
      for (String blockName : blockNames) {
         Block block = Block.BLOCKS.get(blockName);
         if (block == null) {
            throw new BatfishException("Invalid block name: \"" + blockName
                  + "\"");
         }
         Set<Block> dependencies = block.getDependencies();
         for (Block dependency : dependencies) {
            allBlockNames.remove(dependency.getName());
         }
         allBlockNames.remove(blockName);
      }
      List<String> qualifiedBlockNames = new ArrayList<String>();
      for (String blockName : allBlockNames) {
         String qualifiedBlockName = LB_BATFISH_LIBRARY_NAME + ":" + blockName
               + "_rules";
         qualifiedBlockNames.add(qualifiedBlockName);
      }
      // lbFrontend.removeBlocks(qualifiedBlockNames);
   }

   public Map<String, Configuration> loadConfigurations() {
      return loadConfigurations(_envSettings);
   }

   public Map<String, Configuration> loadConfigurations(
         EnvironmentSettings envSettings) {
      Map<String, Configuration> configurations = deserializeConfigurations(_settings
            .getSerializeIndependentPath());
      processNodeBlacklist(configurations, envSettings);
      processInterfaceBlacklist(configurations, envSettings);
      processDeltaConfigurations(configurations, envSettings);
      disableUnusableVpnInterfaces(configurations, envSettings);
      return configurations;
   }

   public Topology loadTopology(EnvironmentSettings envSettings) {
      String topologyPath = envSettings.getSerializedTopologyPath();
      File topologyPathFile = new File(topologyPath);
      _logger.info("Deserializing topology...");
      Topology topology = (Topology) deserializeObject(topologyPathFile);
      _logger.info("OK\n");
      return topology;
   }

   private void nxtnetDataPlane(EnvironmentSettings envSettings) {
      Map<String, String> inputFacts = readFacts(
            envSettings.getControlPlaneFactsDir(),
            NxtnetConstants.NXTNET_DATA_PLANE_COMPUTATION_FACTS);
      writeNxtnetInput(getNxtnetDataPlaneOutputSymbols(), inputFacts,
            envSettings.getNxtnetDataPlaneInputFile(), envSettings);
      runNxtnet(envSettings.getNxtnetDataPlaneInputFile(),
            envSettings.getNxtnetDataPlaneOutputDir());
      writeRoutes(envSettings.getPrecomputedRoutesPath(), envSettings);
   }

   public void nxtnetTraffic() {
      if (_settings.getDiffQuestion()) {
         nxtnetTraffic(_baseEnvSettings);
         nxtnetTraffic(_diffEnvSettings);
      }
      else {
         nxtnetTraffic(_envSettings);
      }
   }

   private void nxtnetTraffic(EnvironmentSettings envSettings) {
      writeNxtnetPrecomputedRoutes(envSettings);
      Map<String, String> inputControlPlaneFacts = readFacts(
            envSettings.getControlPlaneFactsDir(),
            NxtnetConstants.NXTNET_TRAFFIC_COMPUTATION_CONTROL_PLANE_FACTS);
      Map<String, String> inputFlowFacts = readFacts(
            envSettings.getTrafficFactsDir(),
            NxtnetConstants.NXTNET_TRAFFIC_COMPUTATION_FLOW_FACTS);
      Map<String, String> inputFacts = new TreeMap<String, String>();
      inputFacts.putAll(inputControlPlaneFacts);
      inputFacts.putAll(inputFlowFacts);
      writeNxtnetInput(getNxtnetTrafficOutputSymbols(), inputFacts,
            envSettings.getNxtnetTrafficInputFile(), envSettings);
      runNxtnet(envSettings.getNxtnetTrafficInputFile(),
            envSettings.getNxtnetTrafficOutputDir());
   }

   private void outputAnswer(Answer answer) {
      ObjectMapper mapper = new ObjectMapper();
      mapper.enable(SerializationFeature.INDENT_OUTPUT);
      try {
         String jsonString = mapper.writeValueAsString(answer);
         _logger.debug(jsonString);
         writeJsonAnswer(jsonString);
      }
      catch (Exception e) {
         BatfishException be = new BatfishException("Error in sending answer",
               e);
         Answer failureAnswer = Answer.failureAnswer(e.getMessage());
         failureAnswer.addAnswerElement(be);
         try {
            String failureJsonString = mapper.writeValueAsString(failureAnswer);
            _logger.error(failureJsonString);
            writeJsonAnswer(failureJsonString);
         }
         catch (Exception e1) {
            String errorMessage = String.format(
                  "Could not serialize failure answer.",
                  ExceptionUtils.getStackTrace(e1));
            _logger.error(errorMessage);
         }
         throw be;
      }
   }

   private ParserRuleContext parse(BatfishCombinedParser<?, ?> parser) {
      return parse(parser, _logger, _settings);
   }

   private ParserRuleContext parse(BatfishCombinedParser<?, ?> parser,
         String filename) {
      _logger.info("Parsing: \"" + filename + "\"...");
      return parse(parser);
   }

   private AwsVpcConfiguration parseAwsVpcConfigurations(
         Map<File, String> configurationData) {
      AwsVpcConfiguration config = new AwsVpcConfiguration();
      for (File file : configurationData.keySet()) {

         // we stop classic link processing here because it interferes with VPC
         // processing
         if (file.toString().contains("classic-link")) {
            _logger.errorf("%s has classic link configuration\n",
                  file.toString());
            continue;
         }

         JSONObject jsonObj = null;
         try {
            jsonObj = new JSONObject(configurationData.get(file));
         }
         catch (JSONException e) {
            _logger.errorf("%s does not have valid json\n", file.toString());
         }

         if (jsonObj != null) {
            try {
               config.addConfigElement(jsonObj, _logger);
            }
            catch (JSONException e) {
               throw new BatfishException("Problems parsing JSON in "
                     + file.toString(), e);
            }
         }
      }
      return config;
   }

   private Set<NodeInterfacePair> parseInterfaceBlacklist(
         File interfaceBlacklistPath) {
      Set<NodeInterfacePair> ifaces = new TreeSet<NodeInterfacePair>();
      String interfaceBlacklistText = Util.readFile(interfaceBlacklistPath);
      String[] interfaceBlacklistLines = interfaceBlacklistText.split("\n");
      for (String interfaceBlacklistLine : interfaceBlacklistLines) {
         String trimmedLine = interfaceBlacklistLine.trim();
         if (trimmedLine.length() > 0) {
            String[] parts = trimmedLine.split(":");
            if (parts.length != 2) {
               throw new BatfishException(
                     "Invalid node-interface pair format: " + trimmedLine);
            }
            String hostname = parts[0];
            String iface = parts[1];
            NodeInterfacePair p = new NodeInterfacePair(hostname, iface);
            ifaces.add(p);
         }
      }
      return ifaces;
   }

   private NodeSet parseNodeBlacklist(File nodeBlacklistPath) {
      NodeSet nodeSet = new NodeSet();
      String nodeBlacklistText = Util.readFile(nodeBlacklistPath);
      String[] nodeBlacklistLines = nodeBlacklistText.split("\n");
      for (String nodeBlacklistLine : nodeBlacklistLines) {
         String hostname = nodeBlacklistLine.trim();
         if (hostname.length() > 0) {
            nodeSet.add(hostname);
         }
      }
      return nodeSet;
   }

   private NodeRoleMap parseNodeRoles(String testRigPath) {
      Path rolePath = Paths.get(testRigPath, "node_roles");
      String roleFileText = Util.readFile(rolePath.toFile());
      _logger.info("Parsing: \"" + rolePath.toAbsolutePath().toString() + "\"");
      BatfishCombinedParser<?, ?> parser = new RoleCombinedParser(roleFileText,
            _settings);
      RoleExtractor extractor = new RoleExtractor();
      ParserRuleContext tree = parse(parser);
      ParseTreeWalker walker = new ParseTreeWalker();
      walker.walk(extractor, tree);
      NodeRoleMap nodeRoles = extractor.getRoleMap();
      return nodeRoles;
   }

   private Question parseQuestion() {
      String questionPath = _settings.getQuestionPath();
      File questionFile = new File(questionPath);
      _logger.info("Reading question file: \"" + questionPath + "\"...");
      String questionText = Util.readFile(questionFile);
      _logger.info("OK\n");

      try {
         ObjectMapper mapper = new ObjectMapper();
         Question question = mapper.readValue(questionText, Question.class);
         JSONObject parameters = (JSONObject) parseQuestionParameters();
         question.setJsonParameters(parameters);
         return question;
      }
      catch (IOException e) {
         throw new BatfishException("Could not parse JSON question", e);
      }
   }

   private Object parseQuestionParameters() {
      String questionParametersPath = _settings.getQuestionParametersPath();
      File questionParametersFile = new File(questionParametersPath);
      if (!questionParametersFile.exists()) {
         throw new BatfishException("Missing question parameters file: \""
               + questionParametersPath + "\"");
      }
      _logger.info("Reading question parameters file: \""
            + questionParametersPath + "\"...");
      String questionText = Util.readFile(questionParametersFile);
      _logger.info("OK\n");

      try {
         JSONObject jObj = (questionText.trim().isEmpty()) ? new JSONObject()
               : new JSONObject(questionText);
         return jObj;
      }
      catch (JSONException e) {
         throw new BatfishException("Could not parse JSON parameters", e);
      }
   }

   private Topology parseTopology(File topologyFilePath) {
      _logger.info("*** PARSING TOPOLOGY ***\n");
      resetTimer();
      String topologyFileText = Util.readFile(topologyFilePath);
      BatfishCombinedParser<?, ?> parser = null;
      TopologyExtractor extractor = null;
      _logger.info("Parsing: \""
            + topologyFilePath.getAbsolutePath().toString() + "\" ...");
      if (topologyFileText.startsWith("autostart")) {
         parser = new GNS3TopologyCombinedParser(topologyFileText, _settings);
         extractor = new GNS3TopologyExtractor();
      }
      else if (topologyFileText
            .startsWith(BatfishTopologyCombinedParser.HEADER)) {
         parser = new BatfishTopologyCombinedParser(topologyFileText, _settings);
         extractor = new BatfishTopologyExtractor();
      }
      else if (topologyFileText.equals("")) {
         throw new BatfishException("ERROR: empty topology\n");
      }
      else {
         _logger.fatal("...ERROR\n");
         throw new BatfishException("Topology format error");
      }
      ParserRuleContext tree = parse(parser);
      ParseTreeWalker walker = new ParseTreeWalker();
      walker.walk(extractor, tree);
      Topology topology = extractor.getTopology();
      printElapsedTime();
      return topology;
   }

   private Map<String, VendorConfiguration> parseVendorConfigurations(
         Map<File, String> configurationData) {
      _logger.info("\n*** PARSING VENDOR CONFIGURATION FILES ***\n");
      resetTimer();
      Map<String, VendorConfiguration> vendorConfigurations = new TreeMap<String, VendorConfiguration>();
      List<ParseVendorConfigurationJob> jobs = new ArrayList<ParseVendorConfigurationJob>();
      for (File currentFile : configurationData.keySet()) {
         Warnings warnings = new Warnings(_settings.getPedanticAsError(),
               _settings.getPedanticRecord()
                     && _logger.isActive(BatfishLogger.LEVEL_PEDANTIC),
               _settings.getRedFlagAsError(), _settings.getRedFlagRecord()
                     && _logger.isActive(BatfishLogger.LEVEL_REDFLAG),
               _settings.getUnimplementedAsError(),
               _settings.getUnimplementedRecord()
                     && _logger.isActive(BatfishLogger.LEVEL_UNIMPLEMENTED),
               _settings.printParseTree());
         String fileText = configurationData.get(currentFile);
         ParseVendorConfigurationJob job = new ParseVendorConfigurationJob(
               _settings, fileText, currentFile, warnings);
         jobs.add(job);
      }
      BatfishJobExecutor<ParseVendorConfigurationJob, ParseVendorConfigurationResult, Map<String, VendorConfiguration>> executor = new BatfishJobExecutor<ParseVendorConfigurationJob, ParseVendorConfigurationResult, Map<String, VendorConfiguration>>(
            _settings, _logger);
      executor.executeJobs(jobs, vendorConfigurations);

      printElapsedTime();
      return vendorConfigurations;
   }

   private void populateConfigurationFactBins(
         Collection<Configuration> configurations, CommunitySet allCommunities,
         Map<String, StringBuilder> factBins) {
      _logger.info("\n*** EXTRACTING FACTS FROM CONFIGURATIONS ***\n");
      resetTimer();
      for (Configuration c : configurations) {
         allCommunities.addAll(c.getCommunities());
      }
      Set<Ip> interfaceIps = new HashSet<Ip>();
      Set<Ip> externalBgpRemoteIps = new TreeSet<Ip>();
      for (Configuration c : configurations) {
         for (Interface i : c.getInterfaces().values()) {
            for (Prefix p : i.getAllPrefixes()) {
               Ip ip = p.getAddress();
               interfaceIps.add(ip);
            }
         }
         BgpProcess proc = c.getBgpProcess();
         if (proc != null) {
            for (Prefix neighborPrefix : proc.getNeighbors().keySet()) {
               if (neighborPrefix.getPrefixLength() == Prefix.MAX_PREFIX_LENGTH) {
                  Ip neighborAddress = neighborPrefix.getAddress();
                  externalBgpRemoteIps.add(neighborAddress);
               }
            }
         }
      }
      externalBgpRemoteIps.removeAll(interfaceIps);
      StringBuilder wSetExternalBgpRemoteIp = factBins
            .get("SetExternalBgpRemoteIp");
      StringBuilder wSetNetwork = factBins.get("SetNetwork");
      for (Ip ip : externalBgpRemoteIps) {
         String node = ip.toString();
         long ipAsLong = ip.asLong();
         wSetExternalBgpRemoteIp.append(node + "|" + ipAsLong + "\n");
         wSetNetwork.append(ipAsLong + "|" + ipAsLong + "|" + ipAsLong + "|"
               + Prefix.MAX_PREFIX_LENGTH + "\n");
      }
      boolean pedanticAsError = _settings.getPedanticAsError();
      boolean pedanticRecord = _settings.getPedanticRecord();
      boolean redFlagAsError = _settings.getRedFlagAsError();
      boolean redFlagRecord = _settings.getRedFlagRecord();
      boolean unimplementedAsError = _settings.getUnimplementedAsError();
      boolean unimplementedRecord = _settings.getUnimplementedRecord();
      boolean processingError = false;
      for (Configuration c : configurations) {
         String hostname = c.getHostname();
         _logger.debug("Extracting facts from: \"" + hostname + "\"");
         Warnings warnings = new Warnings(pedanticAsError, pedanticRecord,
               redFlagAsError, redFlagRecord, unimplementedAsError,
               unimplementedRecord, false);
         try {
            ConfigurationFactExtractor cfe = new ConfigurationFactExtractor(c,
                  allCommunities, factBins, warnings);
            cfe.writeFacts();
            _logger.debug("...OK\n");
         }
         catch (BatfishException e) {
            _logger.fatal("...EXTRACTION ERROR\n");
            _logger.fatal(ExceptionUtils.getStackTrace(e));
            processingError = true;
            if (_settings.getExitOnFirstError()) {
               break;
            }
            else {
               continue;
            }
         }
         finally {
            for (String warning : warnings.getRedFlagWarnings()) {
               _logger.redflag(warning);
            }
            for (String warning : warnings.getUnimplementedWarnings()) {
               _logger.unimplemented(warning);
            }
            for (String warning : warnings.getPedanticWarnings()) {
               _logger.pedantic(warning);
            }
         }
      }
      if (processingError) {
         throw new BatfishException(
               "Failed to extract facts from vendor-indpendent configuration structures");
      }
      printElapsedTime();
   }

   private void populateFlowHistory(FlowHistory flowHistory,
         EnvironmentSettings envSettings, String environmentName, String tag) {
      EntityTable entityTable = initEntityTable(envSettings);
      Relation relation = getRelation(envSettings, FLOW_HISTORY_PREDICATE_NAME);
      List<Flow> flows = relation.getColumns().get(0).asFlowList(entityTable);
      List<String> historyLines = relation.getColumns().get(1).asStringList();
      int numEntries = flows.size();
      for (int i = 0; i < numEntries; i++) {
         Flow flow = flows.get(i);
         if (flow.getTag().equals(tag)) {
            String historyLine = historyLines.get(i);
            FlowTrace flowTrace = new FlowTrace(historyLine);
            flowHistory.addFlowTrace(flow, environmentName, flowTrace);
         }
      }
   }

   private void populatePrecomputedBgpAdvertisements(
         AdvertisementSet advertSet, Map<String, StringBuilder> cpFactBins) {
      StringBuilder adverts = cpFactBins
            .get(PRECOMPUTED_BGP_ADVERTISEMENTS_PREDICATE_NAME);
      StringBuilder advertCommunities = cpFactBins
            .get(PRECOMPUTED_BGP_ADVERTISEMENT_COMMUNITY_PREDICATE_NAME);
      StringBuilder advertPaths = cpFactBins
            .get(PRECOMPUTED_BGP_ADVERTISEMENT_AS_PATH_PREDICATE_NAME);
      StringBuilder advertPathLengths = cpFactBins
            .get(PRECOMPUTED_BGP_ADVERTISEMENT_AS_PATH_LENGTH_PREDICATE_NAME);
      StringBuilder wNetworks = cpFactBins.get(NETWORKS_PREDICATE_NAME);
      Set<Prefix> networks = new HashSet<Prefix>();
      int pcIndex = 0;
      for (BgpAdvertisement advert : advertSet) {
         String type = advert.getType();
         Prefix network = advert.getNetwork();
         networks.add(network);
         long networkStart = network.getAddress().asLong();
         long networkEnd = network.getEndAddress().asLong();
         int prefixLength = network.getPrefixLength();
         long nextHopIp = advert.getNextHopIp().asLong();
         String srcNode = advert.getSrcNode();
         long srcIp = advert.getSrcIp().asLong();
         String dstNode = advert.getDstNode();
         long dstIp = advert.getDstIp().asLong();
         String srcProtocol = advert.getSrcProtocol().protocolName();
         String originType = advert.getOriginType().toString();
         int localPref = advert.getLocalPreference();
         int med = advert.getMed();
         long originatorIp = advert.getOriginatorIp().asLong();
         adverts.append(pcIndex + "|" + type + "|" + networkStart + "|"
               + networkEnd + "|" + prefixLength + "|" + nextHopIp + "|"
               + srcNode + "|" + srcIp + "|" + dstNode + "|" + dstIp + "|"
               + srcProtocol + "|" + originType + "|" + localPref + "|" + med
               + "|" + originatorIp + "\n");
         for (Long community : advert.getCommunities()) {
            advertCommunities.append(pcIndex + "|" + community + "\n");
         }
         AsPath asPath = advert.getAsPath();
         int asPathLength = asPath.size();
         for (int i = 0; i < asPathLength; i++) {
            AsSet asSet = asPath.get(i);
            for (Integer as : asSet) {
               advertPaths.append(pcIndex + "|" + i + "|" + as + "\n");
            }
         }
         advertPathLengths.append(pcIndex + "|" + asPathLength + "\n");
         pcIndex++;
      }
      for (Prefix network : networks) {
         long networkStart = network.getNetworkAddress().asLong();
         long networkEnd = network.getEndAddress().asLong();
         int prefixLength = network.getPrefixLength();
         wNetworks.append(networkStart + "|" + networkStart + "|" + networkEnd
               + "|" + prefixLength + "\n");
      }
   }

   private void populatePrecomputedBgpAdvertisements(
         String precomputedBgpAdvertisementsPath,
         Map<String, StringBuilder> cpFactBins) {
      File inputFile = new File(precomputedBgpAdvertisementsPath);
      AdvertisementSet rawAdvertSet = (AdvertisementSet) deserializeObject(inputFile);
      AdvertisementSet incomingAdvertSet = new AdvertisementSet();
      for (BgpAdvertisement advert : rawAdvertSet) {
         String type = advert.getType();
         switch (type) {
         case "ibgp_ti":
         case "bgp_ti":
            incomingAdvertSet.add(advert);
            break;

         default:
            continue;
         }
      }
      populatePrecomputedBgpAdvertisements(incomingAdvertSet, cpFactBins);
   }

   private void populatePrecomputedFacts(String precomputedFactsPath,
         Map<String, StringBuilder> cpFactBins) {
      File precomputedFactsDir = new File(precomputedFactsPath);
      String[] filenames = precomputedFactsDir.list();
      for (String filename : filenames) {
         File file = Paths.get(precomputedFactsPath, filename).toFile();
         StringBuilder sb = cpFactBins.get(filename);
         if (sb == null) {
            throw new BatfishException("File: \"" + filename
                  + "\" does not correspond to a fact");
         }
         String contents = Util.readFile(file);
         sb.append(contents);
      }
      Set<Map.Entry<String, StringBuilder>> cpEntries = cpFactBins.entrySet();
      Set<Map.Entry<String, StringBuilder>> cpEntriesToRemove = new HashSet<Map.Entry<String, StringBuilder>>();
      for (Entry<String, StringBuilder> e : cpEntries) {
         StringBuilder sb = e.getValue();
         if (sb.toString().length() == 0) {
            cpEntriesToRemove.add(e);
         }
      }
      for (Entry<String, StringBuilder> e : cpEntriesToRemove) {
         cpEntries.remove(e);
      }
   }

   private void populatePrecomputedIbgpNeighbors(
         String precomputedIbgpNeighborsPath,
         Map<String, StringBuilder> cpFactBins) {
      File inputFile = new File(precomputedIbgpNeighborsPath);
      StringBuilder sb = cpFactBins
            .get(PRECOMPUTED_IBGP_NEIGHBORS_PREDICATE_NAME);
      IbgpTopology topology = (IbgpTopology) deserializeObject(inputFile);
      for (IpEdge edge : topology) {
         String node1 = edge.getNode1();
         long ip1 = edge.getIp1().asLong();
         String node2 = edge.getNode2();
         long ip2 = edge.getIp2().asLong();
         sb.append(node1 + "|" + ip1 + "|" + node2 + "|" + ip2 + "\n");
      }
   }

   private void populatePrecomputedRoutes(List<String> precomputedRoutesPaths,
         Map<String, StringBuilder> cpFactBins) {
      StringBuilder sb = cpFactBins.get(PRECOMPUTED_ROUTES_PREDICATE_NAME);
      StringBuilder wNetworks = cpFactBins.get(NETWORKS_PREDICATE_NAME);
      Set<Prefix> networks = new HashSet<Prefix>();
      for (String precomputedRoutesPath : precomputedRoutesPaths) {
         File inputFile = new File(precomputedRoutesPath);
         RouteSet routes = (RouteSet) deserializeObject(inputFile);
         for (PrecomputedRoute route : routes) {
            String node = route.getNode();
            Prefix prefix = route.getPrefix();
            networks.add(prefix);
            long networkStart = prefix.getNetworkAddress().asLong();
            long networkEnd = prefix.getEndAddress().asLong();
            int prefixLength = prefix.getPrefixLength();
            long nextHopIp = route.getNextHopIp().asLong();
            int admin = route.getAdministrativeCost();
            int cost = route.getCost();
            String protocol = route.getProtocol().protocolName();
            int tag = route.getTag();
            sb.append(node + "|" + networkStart + "|" + networkEnd + "|"
                  + prefixLength + "|" + nextHopIp + "|" + admin + "|" + cost
                  + "|" + protocol + "|" + tag + "\n");
         }
         for (Prefix network : networks) {
            long networkStart = network.getNetworkAddress().asLong();
            long networkEnd = network.getEndAddress().asLong();
            int prefixLength = network.getPrefixLength();
            wNetworks.append(networkStart + "|" + networkStart + "|"
                  + networkEnd + "|" + prefixLength + "\n");
         }
      }
   }

   private void printAllPredicateSemantics(
         Map<String, String> predicateSemantics) {
      // Get predicate semantics from rules file
      _logger.info("\n*** PRINTING PREDICATE SEMANTICS ***\n");
      List<String> helpPredicates = getHelpPredicates(predicateSemantics);
      for (String predicate : helpPredicates) {
         printPredicateSemantics(predicate);
         _logger.info("\n");
      }
   }

   public void printElapsedTime() {
      double seconds = getElapsedTime(_timerCount);
      _logger.info("Time taken for this task: " + seconds + " seconds\n");
   }

   private void printPredicate(EnvironmentSettings envSettings,
         String predicateName) {
      boolean function = _predicateInfo.isFunction(predicateName);
      StringBuilder sb = new StringBuilder();
      EntityTable entityTable = initEntityTable(envSettings);
      Relation relation = getRelation(envSettings, predicateName);
      List<Column> columns = relation.getColumns();
      List<LBValueType> valueTypes = _predicateInfo
            .getPredicateValueTypes(predicateName);
      int numColumns = columns.size();
      int numRows = relation.getNumRows();
      for (int i = 0; i < numRows; i++) {
         sb.append(predicateName);
         if (function) {
            sb.append("[");
         }
         else {
            sb.append("(");
         }
         for (int j = 0; j < numColumns; j++) {
            boolean last = (j == numColumns - 1);
            boolean penultimate = (j == numColumns - 2);
            String part = columns.get(j)
                  .getItem(i, entityTable, valueTypes.get(j)).toString();
            sb.append(part);
            if ((function && !last && !penultimate) || (!function && !last)) {
               sb.append(", ");
            }
            else if (function && penultimate) {
               sb.append("] = ");
            }
            else if (last) {
               if (!function) {
                  sb.append(")");
               }
               sb.append(".\n");
            }
         }
      }
      _logger.output(sb.toString());
   }

   public void printPredicates(EnvironmentSettings envSettings,
         Set<String> predicateNames) {
      // Print predicate(s) here
      _logger.info("\n*** SUBMITTING QUERY(IES) ***\n");
      resetTimer();
      for (String predicateName : predicateNames) {
         printPredicate(envSettings, predicateName);
      }
      printElapsedTime();
   }

   private void printPredicateSemantics(String predicateName) {
      String semantics = _predicateInfo.getPredicateSemantics(predicateName);
      if (semantics == null) {
         semantics = "<missing>";
      }
      _logger.info("\n");
      _logger.info("Predicate: " + predicateName + "\n");
      _logger.info("Semantics: " + semantics + "\n");
   }

   private void printSymmetricEdgePairs() {
      Map<String, Configuration> configs = loadConfigurations();
      EdgeSet edges = synthesizeTopology(configs);
      Set<Edge> symmetricEdgePairs = getSymmetricEdgePairs(edges);
      List<Edge> edgeList = new ArrayList<Edge>();
      edgeList.addAll(symmetricEdgePairs);
      for (int i = 0; i < edgeList.size() / 2; i++) {
         Edge edge1 = edgeList.get(2 * i);
         Edge edge2 = edgeList.get(2 * i + 1);
         _logger.output(edge1.getNode1() + ":" + edge1.getInt1() + ","
               + edge1.getNode2() + ":" + edge1.getInt2() + " "
               + edge2.getNode1() + ":" + edge2.getInt1() + ","
               + edge2.getNode2() + ":" + edge2.getInt2() + "\n");
      }
      printElapsedTime();
   }

   private void processDeltaConfigurations(
         Map<String, Configuration> configurations,
         EnvironmentSettings envSettings) {
      Map<String, Configuration> deltaConfigurations = getDeltaConfigurations(envSettings);
      configurations.putAll(deltaConfigurations);
      // TODO: deal with topological changes
   }

   /**
    * Reads the external bgp announcement specified in the environment, and
    * populates the vendor-independent configurations with data about those
    * announcements
    *
    * @param configurations
    *           The vendor-independent configurations to be modified
    * @param envSettings
    *           The settings for the environment, containing e.g. the path to
    *           the external announcements file
    * @param cpFactBins
    *           The container for nxtnet facts
    * @param allCommunities
    */
   private void processExternalBgpAnnouncements(
         Map<String, Configuration> configurations,
         EnvironmentSettings envSettings,
         Map<String, StringBuilder> cpFactBins, CommunitySet allCommunities) {
      AdvertisementSet advertSet = new AdvertisementSet();
      String externalBgpAnnouncementsPath = envSettings
            .getExternalBgpAnnouncementsPath();
      File externalBgpAnnouncementsFile = new File(externalBgpAnnouncementsPath);
      if (externalBgpAnnouncementsFile.exists()) {
         String externalBgpAnnouncementsFileContents = Util
               .readFile(externalBgpAnnouncementsFile);
         // Populate advertSet with BgpAdvertisements that
         // gets passed to populatePrecomputedBgpAdvertisements.
         // See populatePrecomputedBgpAdvertisements for the things that get
         // extracted from these advertisements.

         try {
            JSONObject jsonObj = new JSONObject(
                  externalBgpAnnouncementsFileContents);

            JSONArray announcements = jsonObj
                  .getJSONArray(BfConsts.KEY_BGP_ANNOUNCEMENTS);

            for (int index = 0; index < announcements.length(); index++) {
               JSONObject announcement = announcements.getJSONObject(index);
               BgpAdvertisement bgpAdvertisement = new BgpAdvertisement(
                     announcement);
               allCommunities.addAll(bgpAdvertisement.getCommunities());
               advertSet.add(bgpAdvertisement);
            }

         }
         catch (JSONException e) {
            throw new BatfishException("Problems parsing JSON in "
                  + externalBgpAnnouncementsFile.toString(), e);
         }

         populatePrecomputedBgpAdvertisements(advertSet, cpFactBins);
      }
   }

   private void processInterfaceBlacklist(
         Map<String, Configuration> configurations,
         EnvironmentSettings envSettings) {
      Set<NodeInterfacePair> blacklistInterfaces = getInterfaceBlacklist(envSettings);
      if (blacklistInterfaces != null) {
         for (NodeInterfacePair p : blacklistInterfaces) {
            String hostname = p.getHostname();
            String iface = p.getInterface();
            Configuration node = configurations.get(hostname);
            node.getInterfaces().get(iface).setActive(false);
         }
      }
   }

   private void processNodeBlacklist(Map<String, Configuration> configurations,
         EnvironmentSettings envSettings) {
      NodeSet blacklistNodes = getNodeBlacklist(envSettings);
      if (blacklistNodes != null) {
         for (String hostname : blacklistNodes) {
            configurations.remove(hostname);
         }
      }
   }

   private Topology processTopologyFile(File topologyFilePath) {
      Topology topology = parseTopology(topologyFilePath);
      return topology;
   }

   private void query() {
      Map<String, String> allPredicateNames = _predicateInfo
            .getPredicateNames();
      Set<String> predicateNames = new TreeSet<String>();
      if (_settings.getQueryAll()) {
         predicateNames.addAll(allPredicateNames.keySet());
      }
      else {
         predicateNames.addAll(_settings.getPredicates());
      }
      checkQuery(_envSettings, predicateNames);
      printPredicates(_envSettings, predicateNames);
   }

   private Map<File, String> readConfigurationFiles(String testRigPath,
         String configsType) {
      _logger.infof("\n*** READING %s FILES ***\n", configsType);
      resetTimer();
      Map<File, String> configurationData = new TreeMap<File, String>();
      File configsPath = Paths.get(testRigPath, configsType).toFile();
      File[] configFilePaths = configsPath.listFiles(new FilenameFilter() {
         @Override
         public boolean accept(File dir, String name) {
            return !name.startsWith(".");
         }
      });
      if (configFilePaths == null) {
         throw new BatfishException(
               "Error reading test rig configs directory: \""
                     + configsPath.toString() + "\"");
      }
      Arrays.sort(configFilePaths);
      for (File file : configFilePaths) {
         _logger.debug("Reading: \"" + file.toString() + "\"\n");
         String fileTextRaw = Util.readFile(file.getAbsoluteFile());
         String fileText = fileTextRaw
               + ((fileTextRaw.length() != 0) ? "\n" : "");
         configurationData.put(file, fileText);
      }
      printElapsedTime();
      return configurationData;
   }

   private Map<String, String> readFacts(String factsDir, Set<String> factNames) {
      Map<String, String> inputFacts = new TreeMap<String, String>();
      for (String factName : factNames) {
         File factFile = Paths.get(factsDir, factName).toFile();
         String contents = Util.readFile(factFile);
         inputFacts.put(factName, contents);
      }
      return inputFacts;
   }

   private void removeBlocks(List<String> blockNames) {
      Set<String> allBlockNames = new LinkedHashSet<String>();
      for (String blockName : blockNames) {
         Block block = Block.BLOCKS.get(blockName);
         if (block == null) {
            throw new BatfishException("Invalid block name: \"" + blockName
                  + "\"");
         }
         Set<Block> dependents = block.getDependents();
         for (Block dependent : dependents) {
            allBlockNames.add(dependent.getName());
         }
         allBlockNames.add(blockName);
      }
      List<String> qualifiedBlockNames = new ArrayList<String>();
      for (String blockName : allBlockNames) {
         String qualifiedBlockName = LB_BATFISH_LIBRARY_NAME + ":" + blockName
               + "_rules";
         qualifiedBlockNames.add(qualifiedBlockName);
      }
      // lbFrontend.removeBlocks(qualifiedBlockNames);
   }

   public void resetTimer() {
      _timerCount = System.currentTimeMillis();
   }

   private File retrieveLogicDir() {
      File logicDirFile = null;
      final String locatorFilename = LogicResourceLocator.class.getSimpleName()
            + ".class";
      URL logicSourceURL = LogicResourceLocator.class.getProtectionDomain()
            .getCodeSource().getLocation();
      String logicSourceString = logicSourceURL.toString();
      UrlZipExplorer zip = null;
      StringFilter lbFilter = new StringFilter() {
         @Override
         public boolean accept(String filename) {
            return filename.endsWith(".semantics") || filename.endsWith(".pl")
                  || filename.endsWith(locatorFilename)
                  || filename.endsWith(PREDICATE_INFO_FILENAME);
         }
      };
      if (logicSourceString.startsWith("onejar:")) {
         FileVisitor<Path> visitor = null;
         try {
            zip = new UrlZipExplorer(logicSourceURL);
            Path destinationDir = Files
                  .createTempDirectory("batfish_tmp_logic");
            File destinationDirAsFile = destinationDir.toFile();
            zip.extractFiles(lbFilter, destinationDirAsFile);
            visitor = new SimpleFileVisitor<Path>() {
               private String _projectDirectory;

               @Override
               public String toString() {
                  return _projectDirectory;
               }

               @Override
               public FileVisitResult visitFile(Path aFile,
                     BasicFileAttributes aAttrs) throws IOException {
                  if (aFile.endsWith(locatorFilename)) {
                     _projectDirectory = aFile.getParent().toString();
                     return FileVisitResult.TERMINATE;
                  }
                  return FileVisitResult.CONTINUE;
               }
            };
            Files.walkFileTree(destinationDir, visitor);
            _tmpLogicDir = destinationDirAsFile;
         }
         catch (IOException e) {
            throw new BatfishException(
                  "Failed to retrieve logic dir from onejar archive", e);
         }
         String fileString = visitor.toString();
         return new File(fileString);
      }
      else {
         String logicPackageResourceName = LogicResourceLocator.class
               .getPackage().getName().replace('.', SEPARATOR.charAt(0));
         try {
            logicDirFile = new File(LogicResourceLocator.class.getClassLoader()
                  .getResource(logicPackageResourceName).toURI());
         }
         catch (URISyntaxException e) {
            throw new BatfishException("Failed to resolve logic directory", e);
         }
         return logicDirFile;
      }
   }

   public void run() {
      boolean action = false;

      if (_settings.getQuery() || _settings.getPrintSemantics()
            || _settings.getDataPlane() || _settings.getWriteRoutes()
            || _settings.getWriteBgpAdvertisements()
            || _settings.getWriteIbgpNeighbors() || _settings.getHistory()
            || _settings.getNxtnetDataPlane() || _settings.getNxtnetTraffic()
            || _settings.getAnswer()) {
         Map<String, String> logicFiles = getSemanticsFiles();
         _predicateInfo = getPredicateInfo(logicFiles);
         // Print predicate semantics and quit if requested
         if (_settings.getPrintSemantics()) {
            printAllPredicateSemantics(_predicateInfo.getPredicateSemantics());
            return;
         }
      }

      if (_settings.getPrintSymmetricEdgePairs()) {
         printSymmetricEdgePairs();
         return;
      }

      if (_settings.getSynthesizeTopology()) {
         writeSynthesizedTopology();
         return;
      }

      if (_settings.getSynthesizeJsonTopology()) {
         writeJsonTopology();
         return;
      }

      if (_settings.getBuildPredicateInfo()) {
         buildPredicateInfo();
         return;
      }

      if (_settings.getHistogram()) {
         histogram(_settings.getTestRigPath());
         return;
      }

      if (_settings.getGenerateOspfTopologyPath() != null) {
         generateOspfConfigs(_settings.getGenerateOspfTopologyPath(),
               _settings.getSerializeIndependentPath());
         return;
      }

      if (_settings.getFlatten()) {
         String flattenSource = _settings.getTestRigPath();
         String flattenDestination = _settings.getFlattenDestination();
         flatten(flattenSource, flattenDestination);
         return;
      }

      if (_settings.getGenerateStubs()) {
         String inputRole = _settings.getGenerateStubsInputRole();
         String interfaceDescriptionRegex = _settings
               .getGenerateStubsInterfaceDescriptionRegex();
         int stubAs = _settings.getGenerateStubsRemoteAs();
         generateStubs(inputRole, stubAs, interfaceDescriptionRegex);
         return;
      }

      // if (_settings.getZ3()) {
      // Map<String, Configuration> configurations = loadConfigurations();
      // String dataPlanePath = _envSettings.getDataPlanePath();
      // if (dataPlanePath == null) {
      // throw new BatfishException("Missing path to data plane");
      // }
      // File dataPlanePathAsFile = new File(dataPlanePath);
      // genZ3(configurations, dataPlanePathAsFile);
      // return;
      // }
      //
      if (_settings.getAnonymize()) {
         anonymizeConfigurations();
         return;
      }

      // if (_settings.getRoleTransitQuery()) {
      // genRoleTransitQueries();
      // return;
      // }

      if (_settings.getSerializeVendor()) {
         String testRigPath = _settings.getTestRigPath();
         String outputPath = _settings.getSerializeVendorPath();
         serializeVendorConfigs(testRigPath, outputPath);
         action = true;
      }

      if (_settings.getSerializeIndependent()) {
         String inputPath = _settings.getSerializeVendorPath();
         String outputPath = _settings.getSerializeIndependentPath();
         serializeIndependentConfigs(inputPath, outputPath);
         action = true;
      }

      Map<String, StringBuilder> cpFactBins = null;
      if (_settings.getDumpControlPlaneFacts()) {
         boolean usePrecomputedFacts = _settings.getUsePrecomputedFacts();
         cpFactBins = new LinkedHashMap<String, StringBuilder>();
         initControlPlaneFactBins(cpFactBins, !usePrecomputedFacts);
         if (!usePrecomputedFacts) {
            computeControlPlaneFacts(cpFactBins, _settings.getDiffActive(),
                  _envSettings);
         }
         action = true;
      }

      if (_settings.getNxtnetDataPlane()) {
         nxtnetDataPlane(_envSettings);
         action = true;
      }

      if (_settings.getUsePrecomputedFacts()) {
         populatePrecomputedFacts(_settings.getPrecomputedFactsPath(),
               cpFactBins);
      }

      // Remove blocks if requested
      if (_settings.getRemoveBlocks() || _settings.getKeepBlocks()) {
         List<String> blockNames = _settings.getBlockNames();
         if (_settings.getRemoveBlocks()) {
            removeBlocks(blockNames);
         }
         if (_settings.getKeepBlocks()) {
            keepBlocks(blockNames);
         }
         action = true;
      }

      if (_settings.getAnswer()) {
         answer();
         action = true;
      }

      if (_settings.getQuery()) {
         query();
         return;
      }

      if (_settings.getDataPlane()) {
         computeDataPlane();
         action = true;
      }

      /*
       * if (_settings.getNxtnetTraffic()) { nxtnetTraffic(); action = true; }
       * if (_settings.getHistory()) { getHistory(); action = true; }
       */
      if (_settings.getWriteRoutes()) {
         writeRoutes(_settings.getPrecomputedRoutesPath(), _envSettings);
         action = true;
      }

      if (_settings.getWriteBgpAdvertisements()) {
         writeBgpAdvertisements(
               _settings.getPrecomputedBgpAdvertisementsPath(), _envSettings);
         action = true;
      }

      if (_settings.getWriteIbgpNeighbors()) {
         writeIbgpNeighbors(_settings.getPrecomputedIbgpNeighborsPath());
         action = true;
      }

      if (!action) {
         throw new CleanBatfishException(
               "No task performed! Run with -help flag to see usage\n");
      }
   }

   private void runNxtnet(String nxtnetInputFile, String nxtnetOutputDir) {
      _logger.info("\n*** RUNNING NXTNET ***\n");
      resetTimer();
      File logicDir = retrieveLogicDir();
      String[] logicFilenames = getNxtnetLogicFilenames(logicDir);
      DefaultExecutor executor = new DefaultExecutor();
      ByteArrayOutputStream outStream = new ByteArrayOutputStream();
      ByteArrayOutputStream errStream = new ByteArrayOutputStream();
      executor.setStreamHandler(new PumpStreamHandler(outStream, errStream));
      executor.setExitValue(0);
      CommandLine cmdLine = new CommandLine(NXTNET_COMMAND);
      cmdLine.addArgument("-dir");
      cmdLine.addArgument(nxtnetOutputDir);
      cmdLine.addArgument("-rev-lookup");
      cmdLine.addArgument("-mcc");
      cmdLine.addArgument(nxtnetInputFile);
      cmdLine.addArguments(logicFilenames);
      StringBuilder cmdLineSb = new StringBuilder();
      cmdLineSb.append(NXTNET_COMMAND + " ");
      cmdLineSb.append(org.batfish.common.Util.joinStrings(" ",
            cmdLine.getArguments()));
      String cmdLineString = cmdLineSb.toString();
      boolean failure = false;
      _logger.info("Command line: " + cmdLineString + " \n");
      try {
         executor.execute(cmdLine);
      }
      catch (ExecuteException e) {
         failure = true;
      }
      catch (IOException e) {
         throw new BatfishException("Unknown error running nxtnet", e);
      }
      finally {
         cleanupLogicDir();
         byte[] outRaw = outStream.toByteArray();
         byte[] errRaw = errStream.toByteArray();
         String out = null;
         String err = null;
         try {
            out = new String(outRaw, "UTF-8");
            err = new String(errRaw, "UTF-8");
         }
         catch (IOException e) {
            throw new BatfishException("Error reading nxnet output", e);
         }
         StringBuilder sb = new StringBuilder();
         if (failure) {
            sb.append("nxtnet terminated abnormally:\n");
            sb.append("nxtnet command line: " + cmdLine.toString() + "\n");
            sb.append(err);
            throw new BatfishException(sb.toString());
         }
         else {
            sb.append("nxtnet output:\n");
            sb.append(out);
            _logger.debug(sb.toString());
            _logger.info("nxtnet completed successfully\n");
         }
      }
      printElapsedTime();
   }

   private void serializeAwsVpcConfigs(String testRigPath, String outputPath) {
      Map<File, String> configurationData = readConfigurationFiles(testRigPath,
            BfConsts.RELPATH_AWS_VPC_CONFIGS_DIR);
      AwsVpcConfiguration config = parseAwsVpcConfigurations(configurationData);

      if (!_settings.getNoOutput()) {
         _logger.info("\n*** SERIALIZING AWS CONFIGURATION STRUCTURES ***\n");
         resetTimer();
         new File(outputPath).mkdirs();
         Path currentOutputPath = Paths.get(outputPath,
               BfConsts.RELPATH_AWS_VPC_CONFIGS_FILE);
         _logger.debug("Serializing AWS VPCs to "
               + currentOutputPath.toString() + "\"...");
         serializeObject(config, currentOutputPath.toFile());
         _logger.debug("OK\n");
      }
      printElapsedTime();
   }

   private void serializeIndependentConfigs(
         Map<String, Configuration> configurations, String outputPath) {
      if (configurations == null) {
         throw new BatfishException("Exiting due to conversion error(s)");
      }
      if (!_settings.getNoOutput()) {
         _logger
               .info("\n*** SERIALIZING VENDOR-INDEPENDENT CONFIGURATION STRUCTURES ***\n");
         resetTimer();
         new File(outputPath).mkdirs();
         for (String name : configurations.keySet()) {
            Configuration c = configurations.get(name);
            Path currentOutputPath = Paths.get(outputPath, name);
            _logger.info("Serializing: \"" + name + "\" ==> \""
                  + currentOutputPath.toString() + "\"");
            serializeObject(c, currentOutputPath.toFile());
            _logger.info(" ...OK\n");
         }
         printElapsedTime();
      }
   }

   private void serializeIndependentConfigs(String vendorConfigPath,
         String outputPath) {
      Map<String, Configuration> configurations = getConfigurations(vendorConfigPath);
      serializeIndependentConfigs(configurations, outputPath);
   }

   private void serializeNetworkConfigs(String testRigPath, String outputPath) {
      Map<File, String> configurationData = readConfigurationFiles(testRigPath,
            BfConsts.RELPATH_CONFIGURATIONS_DIR);
      Map<String, VendorConfiguration> vendorConfigurations = parseVendorConfigurations(configurationData);
      if (vendorConfigurations == null) {
         throw new BatfishException("Exiting due to parser errors");
      }
      String nodeRolesPath = _settings.getNodeRolesPath();
      if (nodeRolesPath != null) {
         NodeRoleMap nodeRoles = parseNodeRoles(testRigPath);
         for (Entry<String, RoleSet> nodeRolesEntry : nodeRoles.entrySet()) {
            String hostname = nodeRolesEntry.getKey();
            VendorConfiguration config = vendorConfigurations.get(hostname);
            if (config == null) {
               throw new BatfishException(
                     "role set assigned to non-existent node: \"" + hostname
                           + "\"");
            }
            RoleSet roles = nodeRolesEntry.getValue();
            config.setRoles(roles);
         }
         if (!_settings.getNoOutput()) {
            _logger.info("Serializing node-roles mappings: \"" + nodeRolesPath
                  + "\"...");
            serializeObject(nodeRoles, new File(nodeRolesPath));
            _logger.info("OK\n");
         }
      }
      if (!_settings.getNoOutput()) {
         _logger
               .info("\n*** SERIALIZING VENDOR CONFIGURATION STRUCTURES ***\n");
         resetTimer();
         new File(outputPath).mkdirs();
         for (String name : vendorConfigurations.keySet()) {
            VendorConfiguration vc = vendorConfigurations.get(name);
            Path currentOutputPath = Paths.get(outputPath, name);
            _logger.debug("Serializing: \"" + name + "\" ==> \""
                  + currentOutputPath.toString() + "\"...");
            serializeObject(vc, currentOutputPath.toFile());
            _logger.debug("OK\n");
         }
         printElapsedTime();
      }
   }

   private void serializeObject(Object object, File outputFile) {
      FileOutputStream fos;
      ObjectOutputStream oos;
      try {
         fos = new FileOutputStream(outputFile);
         if (_settings.getSerializeToText()) {
            XStream xstream = new XStream(new DomDriver("UTF-8"));
            oos = xstream.createObjectOutputStream(fos);
         }
         else {
            oos = new ObjectOutputStream(fos);
         }
         oos.writeObject(object);
         oos.close();
      }
      catch (IOException e) {
         throw new BatfishException(
               "Failed to serialize object to output file: "
                     + outputFile.toString(), e);
      }
   }

   private void serializeVendorConfigs(String testRigPath, String outputPath) {

      boolean configsFound = false;

      // look for network configs
      File networkConfigsPath = Paths.get(testRigPath,
            BfConsts.RELPATH_CONFIGURATIONS_DIR).toFile();
      if (networkConfigsPath.exists()) {
         serializeNetworkConfigs(testRigPath, outputPath);
         configsFound = true;
      }

      // look for AWS VPC configs
      File awsVpcConfigsPath = Paths.get(testRigPath,
            BfConsts.RELPATH_AWS_VPC_CONFIGS_DIR).toFile();
      if (awsVpcConfigsPath.exists()) {
         serializeAwsVpcConfigs(testRigPath, outputPath);
         configsFound = true;
      }

      if (!configsFound) {
         throw new BatfishException("No valid configurations found");
      }
   }

   public void SetTerminatedWithException(boolean terminatedWithException) {
      _terminatedWithException = terminatedWithException;
   }

   public Synthesizer synthesizeDataPlane(
         Map<String, Configuration> configurations, File dataPlanePath) {
      _logger.info("\n*** GENERATING Z3 LOGIC ***\n");
      resetTimer();

      _logger.info("Deserializing data plane: \"" + dataPlanePath.toString()
            + "\"...");
      DataPlane dataPlane = (DataPlane) deserializeObject(dataPlanePath);
      _logger.info("OK\n");

      _logger.info("Synthesizing Z3 logic...");
      Synthesizer s = new Synthesizer(configurations, dataPlane,
            _settings.getSimplify());

      List<String> warnings = s.getWarnings();
      int numWarnings = warnings.size();
      if (numWarnings == 0) {
         _logger.info("OK\n");
      }
      else {
         for (String warning : warnings) {
            _logger.warn(warning);
         }
      }
      printElapsedTime();
      return s;
   }

   private EdgeSet synthesizeTopology(Map<String, Configuration> configurations) {
      _logger
            .info("\n*** SYNTHESIZING TOPOLOGY FROM INTERFACE SUBNET INFORMATION ***\n");
      resetTimer();
      EdgeSet edges = new EdgeSet();
      Map<Prefix, Set<NodeInterfacePair>> prefixInterfaces = new HashMap<Prefix, Set<NodeInterfacePair>>();
      for (Entry<String, Configuration> e1 : configurations.entrySet()) {
         String nodeName = e1.getKey();
         Configuration node = e1.getValue();
         for (Entry<String, Interface> e2 : node.getInterfaces().entrySet()) {
            Interface iface = e2.getValue();
            String ifaceName = e2.getKey();
            Prefix prefix = e2.getValue().getPrefix();
            if (!iface.isLoopback(node.getVendor()) && iface.getActive()
                  && prefix != null && prefix.getPrefixLength() < 32) {
               Prefix network = new Prefix(prefix.getNetworkAddress(),
                     prefix.getPrefixLength());
               NodeInterfacePair pair = new NodeInterfacePair(nodeName,
                     ifaceName);
               Set<NodeInterfacePair> interfaceBucket = prefixInterfaces
                     .get(network);
               if (interfaceBucket == null) {
                  interfaceBucket = new HashSet<NodeInterfacePair>();
                  prefixInterfaces.put(network, interfaceBucket);
               }
               interfaceBucket.add(pair);
            }
         }
      }
      for (Set<NodeInterfacePair> bucket : prefixInterfaces.values()) {
         for (NodeInterfacePair p1 : bucket) {
            for (NodeInterfacePair p2 : bucket) {
               if (!p1.equals(p2)) {
                  Edge edge = new Edge(p1, p2);
                  edges.add(edge);
               }
            }
         }
      }
      return edges;
   }

   private void writeBgpAdvertisements(String writeAdvertsPath,
         EnvironmentSettings envSettings) {
      AdvertisementSet adverts = getAdvertisements(envSettings);
      File advertsFile = new File(writeAdvertsPath);
      File parentDir = advertsFile.getParentFile();
      if (parentDir != null) {
         parentDir.mkdirs();
      }
      _logger.info("Serializing: BGP advertisements => \"" + writeAdvertsPath
            + "\"...");
      serializeObject(adverts, advertsFile);
      _logger.info("OK\n");
   }

   private void writeFlowSinkFacts(InterfaceSet flowSinks,
         Map<String, StringBuilder> cpFactBins) {
      StringBuilder sb = cpFactBins.get("SetFlowSinkInterface");
      for (NodeInterfacePair f : flowSinks) {
         String node = f.getHostname();
         String iface = f.getInterface();
         sb.append(node + "|" + iface + "\n");
      }
   }

   private void writeIbgpNeighbors(String ibgpTopologyPath) {
      IbgpTopology topology = getIbgpNeighbors();
      File ibgpTopologyFile = new File(ibgpTopologyPath);
      File parentDir = ibgpTopologyFile.getParentFile();
      if (parentDir != null) {
         parentDir.mkdirs();
      }
      _logger.info("Serializing: IBGP neighbors => \"" + ibgpTopologyPath
            + "\"...");
      serializeObject(topology, ibgpTopologyFile);
      _logger.info("OK\n");
   }

   private void writeJsonAnswer(String jsonAnswer) {
      String jsonPath = _settings.getAnswerJsonPath();
      if (jsonPath != null) {
         Util.writeFile(jsonPath, jsonAnswer);
      }
   }

   private void writeJsonTopology() {
      try {
         Map<String, Configuration> configs = loadConfigurations();
         EdgeSet textEdges = synthesizeTopology(configs);
         JSONArray jEdges = new JSONArray();
         for (Edge textEdge : textEdges) {
            Configuration node1 = configs.get(textEdge.getNode1());
            Configuration node2 = configs.get(textEdge.getNode2());
            Interface interface1 = node1.getInterfaces()
                  .get(textEdge.getInt1());
            Interface interface2 = node2.getInterfaces()
                  .get(textEdge.getInt2());
            JSONObject jEdge = new JSONObject();
            jEdge.put("interface1", interface1.toJSONObject());
            jEdge.put("interface2", interface2.toJSONObject());
            jEdges.put(jEdge);
         }
         JSONObject master = new JSONObject();
         JSONObject topology = new JSONObject();
         topology.put("edges", jEdges);
         master.put("topology", topology);
         String text = master.toString(3);
         _logger.output(text);
      }
      catch (JSONException e) {
         throw new BatfishException("Failed to synthesize JSON topology", e);
      }
   }

   private void writeNxtnetInput(Set<String> outputSymbols,
         Map<String, String> inputFacts, String nxtnetInputFile,
         EnvironmentSettings envSettings) {
      checkComputeNxtnetRelations(envSettings);
      StringBuilder sb = new StringBuilder();
      sb.append("output_symbols([");
      List<String> outputSymbolsList = new ArrayList<String>();
      outputSymbolsList.addAll(outputSymbols);
      int numOutputSymbols = outputSymbols.size();
      for (int i = 0; i < numOutputSymbols; i++) {
         String symbol = outputSymbolsList.get(i);
         sb.append("'" + symbol + "'");
         if (i < numOutputSymbols - 1) {
            sb.append(",");
         }
         else {
            sb.append("]).\n");
         }
      }
      String lineDelimiter = Pattern.quote("|");
      for (Entry<String, String> e : inputFacts.entrySet()) {
         String predicateName = e.getKey();
         String contents = e.getValue();
         LBValueTypeList valueTypes = _predicateInfo
               .getPredicateValueTypes(predicateName);
         String[] lines = contents.split("\n");
         for (int i = 1; i < lines.length; i++) {
            sb.append("'" + predicateName + "'(");
            String line = lines[i];
            String[] parts = line.split(lineDelimiter);
            for (int j = 0; j < parts.length; j++) {
               String part = parts[j];
               boolean isNum;
               LBValueType currentValueType = valueTypes.get(j);
               switch (currentValueType) {
               case ENTITY_INDEX_BGP_ADVERTISEMENT:
               case ENTITY_INDEX_FLOW:
               case ENTITY_INDEX_INT:
               case ENTITY_INDEX_NETWORK:
               case ENTITY_INDEX_ROUTE:
               case ENTITY_REF_AUTONOMOUS_SYSTEM:
               case ENTITY_REF_INT:
               case ENTITY_REF_IP:
               case FLOAT:
               case INT:
                  isNum = true;
                  break;

               case ENTITY_REF_ADVERTISEMENT_TYPE:
               case ENTITY_REF_AS_PATH:
               case ENTITY_REF_FLOW_TAG:
               case ENTITY_REF_INTERFACE:
               case ENTITY_REF_NODE:
               case ENTITY_REF_ORIGIN_TYPE:
               case ENTITY_REF_POLICY_MAP:
               case ENTITY_REF_ROUTING_PROTOCOL:
               case ENTITY_REF_STRING:
               case STRING:
                  isNum = false;
                  break;

               default:
                  throw new BatfishException("invalid value type");
               }
               if (!isNum) {
                  sb.append("'" + part + "'");
               }
               else {
                  sb.append(part);
               }
               if (j < parts.length - 1) {
                  sb.append(",");
               }
               else {
                  sb.append(").\n");
               }
            }
         }
      }
      String output = sb.toString();
      Util.writeFile(nxtnetInputFile, output);
   }

   private void writeNxtnetPrecomputedRoutes(EnvironmentSettings envSettings) {
      String precomputedRoutesPath = envSettings.getPrecomputedRoutesPath();
      Map<String, StringBuilder> prFactBins = new HashMap<String, StringBuilder>();
      initControlPlaneFactBins(prFactBins, true);
      Set<String> prPredicates = new HashSet<String>();
      prPredicates.add(PRECOMPUTED_ROUTES_PREDICATE_NAME);
      prPredicates.add(NETWORKS_PREDICATE_NAME);
      prFactBins.keySet().retainAll(prPredicates);
      populatePrecomputedRoutes(
            Collections.singletonList(precomputedRoutesPath), prFactBins);
      dumpFacts(prFactBins, envSettings.getTrafficFactsDir());
   }

   private void writeRoutes(String writeRoutesPath,
         EnvironmentSettings envSettings) {
      RouteSet routes = getRoutes(envSettings);
      File routesFile = new File(writeRoutesPath);
      File parentDir = routesFile.getParentFile();
      if (parentDir != null) {
         parentDir.mkdirs();
      }
      _logger.info("Serializing: routes => \"" + writeRoutesPath + "\"...");
      serializeObject(routes, routesFile);
      _logger.info("OK\n");
   }

   private void writeSynthesizedTopology() {
      Map<String, Configuration> configs = loadConfigurations();
      EdgeSet edges = synthesizeTopology(configs);
      _logger.output(BatfishTopologyCombinedParser.HEADER + "\n");
      for (Edge edge : edges) {
         _logger.output(edge.getNode1() + ":" + edge.getInt1() + ","
               + edge.getNode2() + ":" + edge.getInt2() + "\n");
      }
      printElapsedTime();
   }

   private void writeTopologyFacts(Topology topology,
         Map<String, StringBuilder> factBins) {
      TopologyFactExtractor tfe = new TopologyFactExtractor(topology);
      tfe.writeFacts(factBins);
   }

}<|MERGE_RESOLUTION|>--- conflicted
+++ resolved
@@ -631,118 +631,7 @@
          case NODES:
             answer = new NodesAnswer(this, (NodesQuestion) question);
             break;
-
-<<<<<<< HEAD
-   private void answerCompareSameName(CompareSameNameQuestion question) {
-     
-      checkConfigurations();
-      Map<String, Configuration> configurations = loadConfigurations();
-
-      // collect nodes nodes
-      Pattern nodeRegex;
-
-      try {
-         nodeRegex = Pattern.compile(question.getNodeRegex());
-      }
-      catch (PatternSyntaxException e) {
-         throw new BatfishException(
-               "Supplied regex for nodes is not a valid java regex: \""
-                     + question.getNodeRegex() + "\"", e);
-      }
-
-      Set<String> nodes = new TreeSet<String>();
-      if (nodeRegex != null) {
-         for (String node : configurations.keySet()) {
-            Matcher nodeMatcher = nodeRegex.matcher(node);
-            if (nodeMatcher.matches()) {
-               nodes.add(node);
-            }
-         }
-      }
-      else {
-         nodes.addAll(configurations.keySet());
-      }
-
-      Answer answer = new Answer();
-      answer.setQuestion(question);
-     
-      
-      throw new UnsupportedOperationException(
-            "no implementation for generated method"); // TODO Auto-generated
-
-   }
-
-   private void answerDestination(DestinationQuestion question) {
-      checkDifferentialDataPlaneQuestionDependencies();
-      throw new UnsupportedOperationException(
-            "no implementation for generated method"); // TODO Auto-generated
-      // method stub
-   }
-
-   private void answerIngressPath(IngressPathQuestion question) {
-      checkDifferentialDataPlaneQuestionDependencies();
-      throw new UnsupportedOperationException(
-            "no implementation for generated method"); // TODO Auto-generated
-      // method stub
-   }
-
-   private void answerLocalPath(LocalPathQuestion question) {
-      checkDifferentialDataPlaneQuestionDependencies();
-      String tag = getDifferentialFlowTag();
-
-      // load base configurations and generate base data plane
-      Map<String, Configuration> baseConfigurations = loadConfigurations(_baseEnvSettings);
-      File baseDataPlanePath = new File(_baseEnvSettings.getDataPlanePath());
-      Synthesizer baseDataPlaneSynthesizer = synthesizeDataPlane(
-            baseConfigurations, baseDataPlanePath);
-
-      // load diff configurations and generate diff data plane
-      Map<String, Configuration> diffConfigurations = loadConfigurations(_diffEnvSettings);
-      File diffDataPlanePath = new File(_diffEnvSettings.getDataPlanePath());
-      Synthesizer diffDataPlaneSynthesizer = synthesizeDataPlane(
-            diffConfigurations, diffDataPlanePath);
-
-      Set<String> commonNodes = new TreeSet<String>();
-      commonNodes.addAll(baseConfigurations.keySet());
-      commonNodes.retainAll(diffConfigurations.keySet());
-
-      NodeSet blacklistNodes = getNodeBlacklist(_diffEnvSettings);
-      Set<NodeInterfacePair> blacklistInterfaces = getInterfaceBlacklist(_diffEnvSettings);
-      EdgeSet blacklistEdges = getEdgeBlacklist(_diffEnvSettings);
-
-      BlacklistDstIpQuerySynthesizer blacklistQuery = new BlacklistDstIpQuerySynthesizer(
-            null, blacklistNodes, blacklistInterfaces, blacklistEdges,
-            baseConfigurations);
-
-      // compute composite program and flows
-      List<Synthesizer> commonEdgeSynthesizers = new ArrayList<Synthesizer>();
-      commonEdgeSynthesizers.add(baseDataPlaneSynthesizer);
-      commonEdgeSynthesizers.add(diffDataPlaneSynthesizer);
-      commonEdgeSynthesizers.add(baseDataPlaneSynthesizer);
-
-      List<CompositeNodJob> jobs = new ArrayList<CompositeNodJob>();
-
-      // generate local edge reachability and black hole queries
-      Topology diffTopology = loadTopology(_diffEnvSettings);
-      EdgeSet diffEdges = diffTopology.getEdges();
-      for (Edge edge : diffEdges) {
-         String ingressNode = edge.getNode1();
-         ReachEdgeQuerySynthesizer reachQuery = new ReachEdgeQuerySynthesizer(
-               ingressNode, edge, true);
-         ReachEdgeQuerySynthesizer noReachQuery = new ReachEdgeQuerySynthesizer(
-               ingressNode, edge, true);
-         noReachQuery.setNegate(true);
-         List<QuerySynthesizer> queries = new ArrayList<QuerySynthesizer>();
-         queries.add(reachQuery);
-         queries.add(noReachQuery);
-         queries.add(blacklistQuery);
-         NodeSet nodes = new NodeSet();
-         nodes.add(ingressNode);
-         CompositeNodJob job = new CompositeNodJob(commonEdgeSynthesizers,
-               queries, nodes, tag);
-         jobs.add(job);
-      }
-=======
+            
          case OSPF_LOOPBACKS:
             answer = new OspfLoopbacksAnswer(this,
                   (OspfLoopbacksQuestion) question);
@@ -757,8 +646,7 @@
             answer = new ProtocolDependenciesAnswer(this,
                   (ProtocolDependenciesQuestion) question);
             break;
->>>>>>> 854ee8f1
-
+            
          case REACHABILITY:
             answer = new ReachabilityAnswer(this,
                   (ReachabilityQuestion) question);
