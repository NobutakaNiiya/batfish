--- conflicted
+++ resolved
@@ -146,11 +146,8 @@
   public static final String RELPATH_TEST_RIG_DIR = "testrig";
   public static final String RELPATH_TESTRIG_TOPOLOGY_PATH = "testrig_topology";
   public static final String RELPATH_TESTRIGS_DIR = "testrigs";
-<<<<<<< HEAD
   public static final String RELPATH_TESTRIG_SYNC_DIR = "testrig_sync";
-=======
   public static final String RELPATH_VALIDATE_ENVIRONMENT_ANSWER = "venv_answer";
->>>>>>> 74b2b85d
   public static final String RELPATH_VENDOR_INDEPENDENT_CONFIG_DIR = "indep";
   public static final String RELPATH_VENDOR_SPECIFIC_CONFIG_DIR = "vendor";
 
