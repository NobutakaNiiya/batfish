--- conflicted
+++ resolved
@@ -80,13 +80,8 @@
 
   private static final String PROP_DEFAULT_INBOUND_ACTION = "defaultInboundAction";
 
-<<<<<<< HEAD
   private static final String PROP_DEVICE_TYPE = "deviceType";
 
-  public static final String DEFAULT_VRF_NAME = "default";
-
-=======
->>>>>>> ef4d24db
   private static final String PROP_DNS_SOURCE_INTERFACE = "dnsSourceInterface";
 
   private static final String PROP_IKE_GATEWAYS = "ikeGateways";
