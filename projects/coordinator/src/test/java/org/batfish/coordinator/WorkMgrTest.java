--- conflicted
+++ resolved
@@ -90,7 +90,6 @@
       assertThat(questions.toString(), equalTo("[access, initinfo, nodes]"));
    }
 
-<<<<<<< HEAD
    // Tests for getContainer method
    @Test
    public void getNonExistContainer() {
@@ -119,12 +118,12 @@
       Path containerPath = folder.newFolder(containerName).toPath();
       Path testrigPath = containerPath.resolve("testrig");
       assertThat(testrigPath.toFile().mkdir(), is(true));
-      Main.mainInit(new String[]{"-containerslocation", folder.getRoot().toString()});
+      Main.mainInit(new String[] { "-containerslocation", folder.getRoot().toString() });
       String containerInfo = manager.existContainer(containerName);
-      String expectedInfo = String
-            .format("Container %s created at:", containerName);
+      String expectedInfo = String.format("Container %s created at:", containerName);
       assertThat(containerInfo, containsString(expectedInfo));
-=======
+   }
+
    @Test
    public void initExistingContainer() throws IOException {
       String containerName = "myContainer";
@@ -158,7 +157,6 @@
       Main.mainInit(new String[]{"-containerslocation", folder.getRoot().toString()});
       String initResult = manager.initContainer(null, null);
       assertThat(initResult, startsWith("null_"));
->>>>>>> 34d10715
    }
 
 }