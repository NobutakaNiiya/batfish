package org.batfish.coordinator;

import static org.hamcrest.CoreMatchers.is;
import static org.hamcrest.CoreMatchers.startsWith;
import static org.hamcrest.core.IsEqual.equalTo;
import static org.junit.Assert.assertThat;

import java.io.IOException;
import java.nio.file.Path;
import java.nio.file.Paths;
import java.util.SortedSet;
import org.batfish.common.BatfishException;
import org.batfish.common.BatfishLogger;
import org.batfish.common.BfConsts;
import org.batfish.coordinator.config.Settings;
import org.junit.Before;
import org.junit.Rule;
import org.junit.Test;
import org.junit.rules.ExpectedException;
import org.junit.rules.TemporaryFolder;

/** Tests for {@link WorkMgr}. */
public class WorkMgrTest {

<<<<<<< HEAD
  private WorkMgr _manager;

  @Rule public TemporaryFolder _folder = new TemporaryFolder();

  @Rule public ExpectedException _thrown = ExpectedException.none();

=======
  @Rule public TemporaryFolder _folder = new TemporaryFolder();

  private WorkMgr _manager;

  @Rule public ExpectedException _thrown = ExpectedException.none();

  @Test
  public void initContainerWithContainerName() throws IOException {
    String containerName = "myContainer";
    Main.mainInit(new String[] {"-containerslocation", _folder.getRoot().toString()});
    String initResult = _manager.initContainer(containerName, null);
    assertThat(initResult, equalTo(containerName));
  }

  @Test
  public void initContainerWithcontainerPrefix() throws IOException {
    String containerPrefix = "myContainerPrefix";
    Main.mainInit(new String[] {"-containerslocation", _folder.getRoot().toString()});
    String initResult = _manager.initContainer(null, containerPrefix);
    assertThat(initResult, startsWith(containerPrefix));
  }

  @Test
  public void initContainerWithNullInput() throws IOException {
    Main.mainInit(new String[] {"-containerslocation", _folder.getRoot().toString()});
    String initResult = _manager.initContainer(null, null);
    assertThat(initResult, startsWith("null_"));
  }

  @Test
  public void initExistingContainer() throws IOException {
    String containerName = "myContainer";
    _folder.newFolder(containerName);
    Main.mainInit(new String[] {"-containerslocation", _folder.getRoot().toString()});
    String expectedMessage = String.format("Container '%s' already exists!", containerName);
    _thrown.expect(BatfishException.class);
    _thrown.expectMessage(equalTo(expectedMessage));
    _manager.initContainer(containerName, null);
  }

>>>>>>> d4171413
  @Before
  public void initManager() throws Exception {
    Settings settings = new Settings(new String[] {});
    BatfishLogger logger = new BatfishLogger("debug", false);
    Main.mainInit(new String[] {});
    _manager = new WorkMgr(settings, logger);
  }

  @Test
  public void listEmptyQuestion() throws IOException {
    String containerPath = _folder.newFolder("container").getPath();
    String testrigPath = _folder.newFolder("testrigPath").getPath();
    SortedSet<String> questions = _manager.listQuestions(containerPath, testrigPath);
    assertThat(questions.isEmpty(), is(true));
  }

  @Test
  public void listQuestionNames() throws IOException {
    String containerPath = _folder.newFolder("container").getPath();
    String testrigPath = _folder.newFolder("testrigPath").getPath();
    Path questionsDir = Paths.get(testrigPath).resolve(BfConsts.RELPATH_QUESTIONS_DIR);
    assertThat(questionsDir.resolve("initinfo").toFile().mkdirs(), is(true));
    SortedSet<String> questions = _manager.listQuestions(containerPath, testrigPath);
    assertThat(questions.size(), is(1));
    assertThat(questions.first(), equalTo("initinfo"));
  }

  @Test
  public void listQuestionWithNonExistContainer() {
    String nonExistingPath = _folder.getRoot().toPath().resolve("non-existing").toString();
    _thrown.expect(BatfishException.class);
    _thrown.expectMessage(equalTo("Container '" + nonExistingPath + "' does not exist"));
    _manager.listQuestions(nonExistingPath, "non-existing");
  }

  @Test
  public void listQuestionWithNonExistTestrig() throws IOException {
    String nonExistingPath = _folder.getRoot().toPath().resolve("non-existing").toString();
    String containerPath = _folder.newFolder("container").getPath();
    _thrown.expect(BatfishException.class);
    _thrown.expectMessage(equalTo("Testrig '" + nonExistingPath + "' does not exist"));
    _manager.listQuestions(containerPath, nonExistingPath);
  }

  @Test
  public void listSortedQuestionNames() throws IOException {
    String containerPath = _folder.newFolder("container").getPath();
    String testrigPath = _folder.newFolder("testrigPath").getPath();
    Path questionsDir = Paths.get(testrigPath).resolve(BfConsts.RELPATH_QUESTIONS_DIR);
    assertThat(questionsDir.resolve("nodes").toFile().mkdirs(), is(true));
    assertThat(questionsDir.resolve("access").toFile().mkdirs(), is(true));
    assertThat(questionsDir.resolve("initinfo").toFile().mkdirs(), is(true));
    SortedSet<String> questions = _manager.listQuestions(containerPath, testrigPath);
    assertThat(questions.size(), is(3));
    assertThat(questions.toString(), equalTo("[access, initinfo, nodes]"));
  }
<<<<<<< HEAD

  @Test
  public void getNonExistContainer() {
    String containerName = "myContainer";
    Main.mainInit(new String[] {"-containerslocation", _folder.getRoot().toString()});
    Path containerDir = Paths.get(_folder.getRoot().toPath().resolve(containerName).toString());
    _thrown.expect(BatfishException.class);
    _thrown.expectMessage(equalTo("Error listing directory '" + containerDir.toString() + "'"));
    _manager.getContainer(containerDir);
  }

  @Test
  public void getEmptyContainer() throws IOException {
    String containerName = "myContainer";
    _folder.newFolder(containerName);
    Main.mainInit(new String[] {"-containerslocation", _folder.getRoot().toString()});
    Path containerDir = Paths.get(_folder.getRoot().toPath().resolve(containerName).toString());
    SortedSet<String> containerInfo = _manager.getContainer(containerDir);
    assertThat(containerInfo.toString(), equalTo("[]"));
  }

  @Test
  public void getNonEmptyContainer() throws IOException {
    String containerName = "myContainer";
    Path containerPath = _folder.newFolder(containerName).toPath();
    Path testrigPath = containerPath.resolve("testrig1");
    assertThat(testrigPath.toFile().mkdir(), is(true));
    Path testrigPath2 = containerPath.resolve("testrig2");
    assertThat(testrigPath2.toFile().mkdir(), is(true));
    Main.mainInit(new String[] {"-containerslocation", _folder.getRoot().toString()});
    Path containerDir = Paths.get(_folder.getRoot().toPath().resolve(containerName).toString());
    SortedSet<String> containerInfo = _manager.getContainer(containerDir);
    assertThat(containerInfo.toString(), equalTo("[testrig1, testrig2]"));
  }

  @Test
  public void initExistingContainer() throws IOException {
    String containerName = "myContainer";
    _folder.newFolder(containerName);
    Main.mainInit(new String[] {"-containerslocation", _folder.getRoot().toString()});
    String expectedMessage = String.format("Container '%s' already exists!", containerName);
    _thrown.expect(BatfishException.class);
    _thrown.expectMessage(equalTo(expectedMessage));
    _manager.initContainer(containerName, null);
  }

  @Test
  public void initContainerWithContainerName() throws IOException {
    String containerName = "myContainer";
    Main.mainInit(new String[] {"-containerslocation", _folder.getRoot().toString()});
    String initResult = _manager.initContainer(containerName, null);
    assertThat(initResult, equalTo(containerName));
  }

  @Test
  public void initContainerWithcontainerPrefix() throws IOException {
    String containerPrefix = "myContainerPrefix";
    Main.mainInit(new String[] {"-containerslocation", _folder.getRoot().toString()});
    String initResult = _manager.initContainer(null, containerPrefix);
    assertThat(initResult, startsWith(containerPrefix));
  }

  @Test
  public void initContainerWithNullInput() throws IOException {
    Main.mainInit(new String[] {"-containerslocation", _folder.getRoot().toString()});
    String initResult = _manager.initContainer(null, null);
    assertThat(initResult, startsWith("null_"));
  }
=======
>>>>>>> d4171413
}<|MERGE_RESOLUTION|>--- conflicted
+++ resolved
@@ -22,14 +22,6 @@
 /** Tests for {@link WorkMgr}. */
 public class WorkMgrTest {
 
-<<<<<<< HEAD
-  private WorkMgr _manager;
-
-  @Rule public TemporaryFolder _folder = new TemporaryFolder();
-
-  @Rule public ExpectedException _thrown = ExpectedException.none();
-
-=======
   @Rule public TemporaryFolder _folder = new TemporaryFolder();
 
   private WorkMgr _manager;
@@ -70,7 +62,6 @@
     _manager.initContainer(containerName, null);
   }
 
->>>>>>> d4171413
   @Before
   public void initManager() throws Exception {
     Settings settings = new Settings(new String[] {});
@@ -127,17 +118,6 @@
     assertThat(questions.size(), is(3));
     assertThat(questions.toString(), equalTo("[access, initinfo, nodes]"));
   }
-<<<<<<< HEAD
-
-  @Test
-  public void getNonExistContainer() {
-    String containerName = "myContainer";
-    Main.mainInit(new String[] {"-containerslocation", _folder.getRoot().toString()});
-    Path containerDir = Paths.get(_folder.getRoot().toPath().resolve(containerName).toString());
-    _thrown.expect(BatfishException.class);
-    _thrown.expectMessage(equalTo("Error listing directory '" + containerDir.toString() + "'"));
-    _manager.getContainer(containerDir);
-  }
 
   @Test
   public void getEmptyContainer() throws IOException {
@@ -164,38 +144,13 @@
   }
 
   @Test
-  public void initExistingContainer() throws IOException {
+  public void getNonExistContainer() {
     String containerName = "myContainer";
-    _folder.newFolder(containerName);
     Main.mainInit(new String[] {"-containerslocation", _folder.getRoot().toString()});
-    String expectedMessage = String.format("Container '%s' already exists!", containerName);
+    Path containerDir = Paths.get(_folder.getRoot().toPath().resolve(containerName).toString());
     _thrown.expect(BatfishException.class);
-    _thrown.expectMessage(equalTo(expectedMessage));
-    _manager.initContainer(containerName, null);
+    _thrown.expectMessage(equalTo("Error listing directory '" + containerDir.toString() + "'"));
+    _manager.getContainer(containerDir);
   }
 
-  @Test
-  public void initContainerWithContainerName() throws IOException {
-    String containerName = "myContainer";
-    Main.mainInit(new String[] {"-containerslocation", _folder.getRoot().toString()});
-    String initResult = _manager.initContainer(containerName, null);
-    assertThat(initResult, equalTo(containerName));
-  }
-
-  @Test
-  public void initContainerWithcontainerPrefix() throws IOException {
-    String containerPrefix = "myContainerPrefix";
-    Main.mainInit(new String[] {"-containerslocation", _folder.getRoot().toString()});
-    String initResult = _manager.initContainer(null, containerPrefix);
-    assertThat(initResult, startsWith(containerPrefix));
-  }
-
-  @Test
-  public void initContainerWithNullInput() throws IOException {
-    Main.mainInit(new String[] {"-containerslocation", _folder.getRoot().toString()});
-    String initResult = _manager.initContainer(null, null);
-    assertThat(initResult, startsWith("null_"));
-  }
-=======
->>>>>>> d4171413
 }