--- conflicted
+++ resolved
@@ -516,11 +516,7 @@
             break;
          }
          case COMMAND_INIT_DIFF_ENV: {
-<<<<<<< HEAD
             if (!isSetContainer(true) || 
-=======
-            if (!isSetContainer() ||
->>>>>>> 943b0a3e
                 !isSetTestrig())
                break;
 
@@ -761,11 +757,7 @@
    }
 
    private boolean generateDataplane() throws Exception {
-<<<<<<< HEAD
       if (!isSetContainer(true) || 
-=======
-      if (!isSetContainer() ||
->>>>>>> 943b0a3e
           !isSetTestrig())
          return false;
 
@@ -777,13 +769,8 @@
    }
 
    private boolean generateDiffDataplane() throws Exception {
-<<<<<<< HEAD
       if (!isSetContainer(true) || 
           !isSetTestrig()   || 
-=======
-      if (!isSetContainer() ||
-          !isSetTestrig()   ||
->>>>>>> 943b0a3e
           !isSetDiffEnvironment())
           return false;
 
@@ -793,24 +780,9 @@
 
       return execute(wItemGenDdp);
    }
-<<<<<<< HEAD
-   
+
    private void initHelpers() {
-      
-=======
-
-   public String getTrialCmdsFile() {
-      return Paths.get(org.batfish.common.Util.getJarOrClassDir(
-                  ConfigurationLocator.class).getAbsolutePath(), "trial.cmds")
-                  .toAbsolutePath().toString();
-   }
-
-    public void runBatchMode(List<String> commands) {
-
-      _logger = new BatfishLogger(_settings.getLogLevel(), false,
-            _settings.getLogFile(), false, false);
-
->>>>>>> 943b0a3e
+
       String workMgr = _settings.getCoordinatorHost() + ":"
             + _settings.getCoordinatorWorkPort();
       String poolMgr = _settings.getCoordinatorHost() + ":"
@@ -880,21 +852,9 @@
          _logger.outputf("Will use coordinator at %s://%s\n",
                (_settings.getUseSsl())? "https" : "http",
                _settings.getCoordinatorHost());
-<<<<<<< HEAD
-         
+
          initHelpers();
          
-=======
-
-         String workMgr = _settings.getCoordinatorHost() + ":"
-               + _settings.getCoordinatorWorkPort();
-         String poolMgr = _settings.getCoordinatorHost() + ":"
-               + _settings.getCoordinatorPoolPort();
-
-         _workHelper = new BfCoordWorkHelper(workMgr, _logger, _settings);
-         _poolHelper = new BfCoordPoolHelper(poolMgr);
-
->>>>>>> 943b0a3e
          String rawLine;
          while ((rawLine = reader.readLine()) != null) {
             String line = rawLine.trim();
