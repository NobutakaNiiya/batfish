package org.batfish.client;

import java.io.BufferedReader;
import java.io.File;
import java.io.FileNotFoundException;
import java.io.FileReader;
import java.io.FileWriter;
import java.io.IOException;
import java.io.InputStreamReader;
import java.io.OutputStream;
import java.io.PrintStream;
import java.io.PrintWriter;
import java.nio.charset.StandardCharsets;
import java.nio.file.Files;
import java.nio.file.Paths;
import java.nio.file.StandardCopyOption;
import java.util.Arrays;
import java.util.HashMap;
import java.util.LinkedList;
import java.util.List;
import java.util.Map;
import java.util.UUID;
import java.util.regex.Matcher;
import java.util.regex.Pattern;

import org.apache.commons.io.output.WriterOutputStream;
import org.apache.commons.lang.exception.ExceptionUtils;
import org.batfish.client.Settings.RunMode;
import org.batfish.common.BatfishException;
import org.batfish.common.BfConsts;
import org.batfish.common.BatfishLogger;
import org.batfish.common.Pair;
import org.batfish.common.WorkItem;
import org.batfish.common.CoordConsts.WorkStatusCode;
import org.batfish.common.util.BatfishObjectMapper;
import org.batfish.common.util.CommonUtil;
import org.batfish.common.util.ZipUtility;
import org.batfish.datamodel.answers.Answer;
import org.batfish.datamodel.questions.EnvironmentCreationQuestion;
import org.batfish.datamodel.questions.QuestionType;

import com.fasterxml.jackson.databind.JsonNode;
import com.fasterxml.jackson.databind.ObjectMapper;

import jline.console.ConsoleReader;
import jline.console.completer.Completer;

public class Client {

   private static final String DEFAULT_CONTAINER_PREFIX = "cp";
   private static final String DEFAULT_DELTA_ENV_PREFIX = "env_";
   private static final String DEFAULT_ENV_NAME = BfConsts.RELPATH_DEFAULT_ENVIRONMENT_NAME;
   private static final String DEFAULT_QUESTION_PREFIX = "q";
   private static final String DEFAULT_TESTRIG_PREFIX = "tr_";

   private static final String FLAG_FAILING_TEST = "-error";
   private static final String FLAG_NO_DATAPLANE = "-nodataplane";

   private String _currContainerName = null;
   private String _currDeltaEnv = null;
   private String _currDeltaTestrig;
   private String _currEnv = null;
   private String _currTestrig = null;

   private BatfishLogger _logger;

   @SuppressWarnings("unused")
   private BfCoordPoolHelper _poolHelper;
<<<<<<< HEAD
   
=======

>>>>>>> 2032b2eb
   private ConsoleReader _reader;

   private Settings _settings;

   private BfCoordWorkHelper _workHelper;

   public Client(Settings settings) {
      _settings = settings;

      switch (_settings.getRunMode()) {
      case batch:
         if (_settings.getBatchCommandFile() == null) {
            System.err.println(
                  "org.batfish.client: Command file not specified while running in batch mode.");
            System.err.printf(
                  "Use '-%s <cmdfile>' if you want batch mode, or '-%s interactive' if you want interactive mode\n",
                  Settings.ARG_COMMAND_FILE, Settings.ARG_RUN_MODE);
            System.exit(1);
         }
         _logger = new BatfishLogger(_settings.getLogLevel(), false,
               _settings.getLogFile(), false, false);
         break;
      case genquestions:
         if (_settings.getQuestionsDir() == null) {
            System.err.println(
                  "org.batfish.client: Out dir not specified while running in genquestions mode.");
            System.err.printf("Use '-%s <cmdfile>'\n",
                  Settings.ARG_QUESTIONS_DIR);
            System.exit(1);
         }
         _logger = new BatfishLogger(_settings.getLogLevel(), false,
               _settings.getLogFile(), false, false);
         break;
      case interactive:
         try {
            _reader = new ConsoleReader();
            _reader.setPrompt("batfish> ");
            _reader.setExpandEvents(false);

            List<Completer> completors = new LinkedList<>();
            completors.add(new CommandCompleter());
<<<<<<< HEAD
            
=======

>>>>>>> 2032b2eb
            for (Completer c : completors) {
               _reader.addCompleter(c);
            }

            PrintWriter pWriter = new PrintWriter(_reader.getOutput(), true);
            OutputStream os = new WriterOutputStream(pWriter);
            PrintStream ps = new PrintStream(os, true);
            _logger = new BatfishLogger(_settings.getLogLevel(), false, ps);
         }
         catch (Exception e) {
            System.err.printf("Could not initialize client: %s\n",
                  e.getMessage());
            e.printStackTrace();
            System.exit(1);
         }
         break;
      default:
         System.err.println("org.batfish.client: Unknown run mode.");
         System.exit(1);
      }

   }

   public Client(String[] args) throws Exception {
      this(new Settings(args));
   }

   private boolean answerFile(String questionFile, String paramsLine,
         boolean isDelta, FileWriter outWriter) throws Exception {

      if (!new File(questionFile).exists()) {
         throw new FileNotFoundException(
               "Question file not found: " + questionFile);
      }

      String questionName = DEFAULT_QUESTION_PREFIX + "_"
            + UUID.randomUUID().toString();

      File paramsFile = createTempFile("parameters", paramsLine);
      paramsFile.deleteOnExit();

      // upload the question
      boolean resultUpload = _workHelper.uploadQuestion(_currContainerName,
            _currTestrig, questionName, questionFile,
            paramsFile.getAbsolutePath());

      if (!resultUpload) {
         return false;
      }

      _logger.debug("Uploaded question. Answering now.\n");

      // delete the temporary params file
      if (paramsFile != null) {
         paramsFile.delete();
      }

      // answer the question
      WorkItem wItemAs = _workHelper.getWorkItemAnswerQuestion(questionName,
            _currContainerName, _currTestrig, _currEnv, _currDeltaTestrig,
            _currDeltaEnv, isDelta);

      return execute(wItemAs, outWriter);
   }

   private boolean answerType(String questionType, String paramsLine,
         boolean isDelta, FileWriter outWriter) throws Exception {

      Map<String, String> parameters = parseParams(paramsLine);

      String questionString;
      String parametersString = "";
      if (questionType.startsWith(QuestionHelper.MACRO_PREFIX)) {
         try {
            questionString = QuestionHelper.resolveMacro(questionType,
                  paramsLine);
         }
         catch (BatfishException e) {
            _logger.errorf("Could not resolve macro: %s\n", e.getMessage());
            return false;
         }
      }
      else {
         questionString = QuestionHelper.getQuestionString(questionType);
         _logger.debugf("Question Json:\n%s\n", questionString);

         parametersString = QuestionHelper.getParametersString(parameters);
         _logger.debugf("Parameters Json:\n%s\n", parametersString);
      }

      File questionFile = createTempFile("question", questionString);

      boolean result = answerFile(questionFile.getAbsolutePath(),
            parametersString, isDelta, outWriter);

      if (questionFile != null) {
         questionFile.delete();
      }

      return result;
   }

   private File createTempFile(String filePrefix, String content)
         throws IOException {

      File tempFile = Files.createTempFile(filePrefix, null).toFile();
      tempFile.deleteOnExit();

      _logger.debugf("Creating temporary %s file: %s\n", filePrefix,
            tempFile.getAbsolutePath());

      FileWriter writer = new FileWriter(tempFile);
      writer.write(content + "\n");
      writer.close();

      return tempFile;
   }

   private boolean execute(WorkItem wItem, FileWriter outWriter)
         throws Exception {

      wItem.addRequestParam(BfConsts.ARG_LOG_LEVEL,
            _settings.getBatfishLogLevel());
      _logger.info("work-id is " + wItem.getId() + "\n");

      boolean queueWorkResult = _workHelper.queueWork(wItem);
      _logger.info("Queuing result: " + queueWorkResult + "\n");

      if (!queueWorkResult) {
         return queueWorkResult;
      }

      WorkStatusCode status = _workHelper.getWorkStatus(wItem.getId());

      while (status != WorkStatusCode.TERMINATEDABNORMALLY
            && status != WorkStatusCode.TERMINATEDNORMALLY
            && status != WorkStatusCode.ASSIGNMENTERROR) {

         _logger.output(". ");
         _logger.infof("status: %s\n", status);

         Thread.sleep(1 * 1000);

         status = _workHelper.getWorkStatus(wItem.getId());
      }

      _logger.output("\n");
      _logger.infof("final status: %s\n", status);

      // get the answer
      String ansFileName = wItem.getId() + BfConsts.SUFFIX_ANSWER_JSON_FILE;
      String downloadedAnsFile = _workHelper.getObject(wItem.getContainerName(),
            wItem.getTestrigName(), ansFileName);

      if (downloadedAnsFile == null) {
         _logger.errorf(
               "Failed to get answer file %s. Fix batfish and remove the statement below this line\n",
               ansFileName);
         // return false;
      }
      else {
         String answerString = CommonUtil
               .readFile(Paths.get(downloadedAnsFile));

         // Check if we need to make things pretty
         // Don't if we are writing to FileWriter, because we need valid JSON in
         // that case
         String answerStringToPrint = answerString;
         if (outWriter == null && _settings.getPrettyPrintAnswers()) {
            ObjectMapper mapper = new BatfishObjectMapper();
            Answer answer = mapper.readValue(answerString, Answer.class);
            answerStringToPrint = answer.prettyPrint();
         }

         if (outWriter == null) {
            _logger.output(answerStringToPrint + "\n");
         }
         else {
            outWriter.write(answerStringToPrint);
         }

         // tests serialization/deserialization when running in debug mode
         if (_logger.getLogLevel() >= BatfishLogger.LEVEL_DEBUG) {
            try {
               ObjectMapper mapper = new BatfishObjectMapper();
               Answer answer = mapper.readValue(answerString, Answer.class);

               String newAnswerString = mapper.writeValueAsString(answer);
               JsonNode tree = mapper.readTree(answerString);
               JsonNode newTree = mapper.readTree(newAnswerString);
               if (!CommonUtil.checkJsonEqual(tree, newTree)) {
                  // if (!tree.equals(newTree)) {
                  _logger.errorf(
                        "Original and recovered Json are different. Recovered = %s\n",
                        newAnswerString);
               }
            }
            catch (Exception e) {
               _logger.outputf("Could NOT deserialize Json to Answer: %s\n",
                     e.getMessage());
            }
         }
      }

      // get and print the log when in debugging mode
      if (_logger.getLogLevel() >= BatfishLogger.LEVEL_DEBUG) {
         _logger.output("---------------- Service Log --------------\n");
         String logFileName = wItem.getId() + BfConsts.SUFFIX_LOG_FILE;
         String downloadedFile = _workHelper.getObject(wItem.getContainerName(),
               wItem.getTestrigName(), logFileName);

         if (downloadedFile == null) {
            _logger.errorf("Failed to get log file %s\n", logFileName);
            return false;
         }
         else {
            try (BufferedReader br = new BufferedReader(
                  new FileReader(downloadedFile))) {
               String line = null;
               while ((line = br.readLine()) != null) {
                  _logger.output(line + "\n");
               }
            }
         }
      }

      if (status == WorkStatusCode.TERMINATEDNORMALLY) {
         return true;
      }
      else {
         // _logger.errorf("WorkItem failed: %s", wItem);
         return false;
      }
   }

   private boolean generateDataplane(FileWriter outWriter) throws Exception {
      if (!isSetTestrig() || !isSetContainer(true)) {
         return false;
      }

      // generate the data plane
      WorkItem wItemGenDp = _workHelper.getWorkItemGenerateDataPlane(
            _currContainerName, _currTestrig, _currEnv);

      return execute(wItemGenDp, outWriter);
   }

   private boolean generateDeltaDataplane(FileWriter outWriter)
         throws Exception {
      if (!isSetDeltaEnvironment() || !isSetTestrig()
            || !isSetContainer(true)) {
         return false;
      }

      WorkItem wItemGenDdp = _workHelper.getWorkItemGenerateDeltaDataPlane(
            _currContainerName, _currTestrig, _currEnv, _currDeltaEnv);

      return execute(wItemGenDdp, outWriter);
   }

   private void generateQuestions() {

      File questionsDir = Paths.get(_settings.getQuestionsDir()).toFile();

      if (!questionsDir.exists()) {
         if (!questionsDir.mkdirs()) {
            _logger.errorf("Could not create questions dir %s\n",
                  _settings.getQuestionsDir());
            System.exit(1);
         }
      }

      for (QuestionType qType : QuestionType.values()) {
         try {
            String questionString = QuestionHelper.getQuestionString(qType);

            String qFile = Paths
                  .get(_settings.getQuestionsDir(),
                        qType.questionTypeName() + ".json")
                  .toFile().getAbsolutePath();

            PrintWriter writer = new PrintWriter(qFile);
            writer.write(questionString);
            writer.close();
         }
         catch (Exception e) {
            _logger.errorf("Could not write question %s: %s\n",
                  qType.questionTypeName(), e.getMessage());
         }
      }
   }

   private List<String> getCommandOptions(String[] words) {
      List<String> options = new LinkedList<>();

      int currIndex = 1;

      while (currIndex < words.length && words[currIndex].startsWith("-")) {
         options.add(words[currIndex]);
         currIndex++;
      }

      return options;
   }

   private List<String> getCommandParameters(String[] words, int numOptions) {
      List<String> parameters = new LinkedList<>();

      for (int index = numOptions + 1; index < words.length; index++) {
         parameters.add(words[index]);
      }

      return parameters;
   }

   public BatfishLogger getLogger() {
      return _logger;
   }

   private void initHelpers() {

      String workMgr = _settings.getCoordinatorHost() + ":"
            + _settings.getCoordinatorWorkPort();
      String poolMgr = _settings.getCoordinatorHost() + ":"
            + _settings.getCoordinatorPoolPort();

      _workHelper = new BfCoordWorkHelper(workMgr, _logger, _settings);
      _poolHelper = new BfCoordPoolHelper(poolMgr);

      int numTries = 0;

      while (true) {
         try {
            numTries++;
            if (_workHelper.isReachable()) {
               // print this message only we might have printed unable to
               // connect message earlier
               if (numTries > 1) {
                  _logger.outputf("Connected to coordinator after %d tries\n",
                        numTries);
               }
               break;
            }
            Thread.sleep(1 * 1000); // 1 second
         }
         catch (Exception e) {
            _logger.errorf(
                  "Exeption while checking reachability to coordinator: ",
                  e.getMessage());
            System.exit(1);
         }
      }
   }

   private boolean isSetContainer(boolean printError) {
      if (!_settings.getSanityCheck()) {
         return true;
      }

      if (_currContainerName == null) {
         if (printError) {
            _logger.errorf("Active container is not set\n");
         }
         return false;
      }

      return true;
   }

   private boolean isSetDeltaEnvironment() {
      if (!_settings.getSanityCheck()) {
         return true;
      }

      if (_currDeltaTestrig == null) {
         _logger.errorf("Active delta testrig is not set\n");
         return false;
      }

      if (_currDeltaEnv == null) {
         _logger.errorf("Active delta environment is not set\n");
         return false;
      }
      return true;
   }

   private boolean isSetTestrig() {
      if (!_settings.getSanityCheck()) {
         return true;
      }

      if (_currTestrig == null) {
         _logger.errorf("Active testrig is not set.\n");
         _logger.errorf(
               "Specify testrig on command line (-%s <testrigdir>) or use command (%s [%s] <testrigdir>)\n",
               Settings.ARG_TESTRIG_DIR, Command.INIT_TESTRIG,
               FLAG_NO_DATAPLANE);
         return false;
      }
      return true;
   }

   private Map<String, String> parseParams(String paramsLine) {
      Map<String, String> parameters = new HashMap<>();

      Pattern pattern = Pattern.compile("([\\w_]+)\\s*=\\s*(.+)");

      String[] params = paramsLine.split("\\|");

      _logger.debugf("Found %d parameters\n", params.length);

      for (String param : params) {
         Matcher matcher = pattern.matcher(param);

         while (matcher.find()) {
            String key = matcher.group(1).trim();
            String value = matcher.group(2).trim();
            _logger.debugf("key=%s value=%s\n", key, value);

            parameters.put(key, value);
         }
      }

      return parameters;
   }

   private void printUsage() {
      for (Command cmd : Command.getUsageMap().keySet()) {
         printUsage(cmd);
      }
   }

   private void printUsage(Command command) {
      Pair<String, String> usage = Command.getUsageMap().get(command);
      _logger.outputf("%s %s\n\t%s\n\n", command.commandName(),
<<<<<<< HEAD
            usage.getFirst(),
            usage.getSecond());
=======
            usage.getFirst(), usage.getSecond());
>>>>>>> 2032b2eb
   }

   private boolean processCommand(String command) {
      String line = command.trim();
      if (line.length() == 0 || line.startsWith("#")) {
         return true;
      }
      _logger.debug("Doing command: " + line + "\n");

      String[] words = line.split("\\s+");

      if (!validCommandUsage(words)) {
         return false;
      }

      return processCommand(words, null);
   }

   private boolean processCommand(String[] words, FileWriter outWriter) {
      try {
         List<String> options = getCommandOptions(words);
         List<String> parameters = getCommandParameters(words, options.size());

         Command command = Command.fromName(words[0]);

         switch (command) {
         // this is a hidden command for testing
<<<<<<< HEAD
         
//         case "add-worker": {
//            boolean result = _poolHelper.addBatfishWorker(words[1]);
//            _logger.output("Result: " + result + "\n");
//            return true;
//         }
=======

         // case "add-worker": {
         // boolean result = _poolHelper.addBatfishWorker(words[1]);
         // _logger.output("Result: " + result + "\n");
         // return true;
         // }
>>>>>>> 2032b2eb
         case ANSWER: {
            if (!isSetTestrig() || !isSetContainer(true)) {
               return false;
            }

            String questionFile = parameters.get(0);
            String paramsLine = CommonUtil.joinStrings(" ",
                  Arrays.copyOfRange(words, 2 + options.size(), words.length));

            return answerFile(questionFile, paramsLine, false, outWriter);
         }
         case ANSWER_DELTA: {
            if (!isSetDeltaEnvironment() || !isSetTestrig()
                  || !isSetContainer(true)) {
               return false;
            }

            String questionFile = parameters.get(0);
            String paramsLine = CommonUtil.joinStrings(" ",
                  Arrays.copyOfRange(words, 2 + options.size(), words.length));

            return answerFile(questionFile, paramsLine, true, outWriter);
         }
         case CAT: {
            String filename = words[1];

            try (BufferedReader br = new BufferedReader(
                  new FileReader(filename))) {
               String line = null;
               while ((line = br.readLine()) != null) {
                  _logger.output(line + "\n");
               }
            }

            return true;
         }
         case CLEAR_SCREEN:
<<<<<<< HEAD
            //this should have taken care of before coming in here
=======
            // this should have taken care of before coming in here
>>>>>>> 2032b2eb
            return false;
         case DEL_CONTAINER: {
            String containerName = parameters.get(0);
            boolean result = _workHelper.delContainer(containerName);
            _logger.outputf("Result of deleting container: %s\n", result);
            return true;
         }
         case DEL_ENVIRONMENT: {
            if (!isSetTestrig() || !isSetContainer(true)) {
               return false;
            }

            String envName = parameters.get(0);
            boolean result = _workHelper.delEnvironment(_currContainerName,
                  _currTestrig, envName);
            _logger.outputf("Result of deleting environment: %s\n", result);
            return true;
         }
         case DEL_QUESTION: {
            if (!isSetTestrig() || !isSetContainer(true)) {
               return false;
            }

            String qName = parameters.get(0);
            boolean result = _workHelper.delQuestion(_currContainerName,
                  _currTestrig, qName);
            _logger.outputf("Result of deleting question: %s\n", result);
            return true;
         }
         case DEL_TESTRIG: {
            if (!isSetContainer(true)) {
               return false;
            }

            String testrigName = parameters.get(0);
            boolean result = _workHelper.delTestrig(_currContainerName,
                  testrigName);
            _logger.outputf("Result of deleting testrig: %s\n", result);
            return true;
         }
         case DIR: {
            String dirname = (parameters.size() == 1) ? parameters.get(0) : ".";

            File currDirectory = new File(dirname);
            for (File file : currDirectory.listFiles()) {
               _logger.output(file.getName() + "\n");
            }
            return true;
         }
         case ECHO: {
            _logger.outputf("%s\n", CommonUtil.joinStrings(" ",
                  Arrays.copyOfRange(words, 1, words.length)));
            return true;
         }
         case EXIT:
         case QUIT: {
            System.exit(0);
            return true;
         }
         case GEN_DP: {
            return generateDataplane(outWriter);
         }
         case GEN_DELTA_DP: {
            return generateDeltaDataplane(outWriter);
         }
         case GET:
         case GET_DELTA: {
            boolean isDelta = (command == Command.GET_DELTA);

            if (!isSetTestrig() || !isSetContainer(true)
                  || (isDelta && !isSetDeltaEnvironment())) {
               return false;
            }

            String qTypeStr = parameters.get(0);
            String paramsLine = CommonUtil.joinStrings(" ",
                  Arrays.copyOfRange(words, 2 + options.size(), words.length));

            if (!qTypeStr.startsWith(QuestionHelper.MACRO_PREFIX)
                  && QuestionType.fromName(
                        qTypeStr) == QuestionType.ENVIRONMENT_CREATION) {

               String deltaEnvName = DEFAULT_DELTA_ENV_PREFIX
                     + UUID.randomUUID().toString();

               String prefixString = (paramsLine.trim().length() > 0) ? " | "
                     : "";
               paramsLine += String.format("%s %s=%s", prefixString,
                     EnvironmentCreationQuestion.ENVIRONMENT_NAME_VAR,
                     deltaEnvName);

               if (!answerType(qTypeStr, paramsLine, isDelta, outWriter)) {
                  return false;
               }

               _currDeltaEnv = deltaEnvName;
               _currDeltaTestrig = _currTestrig;

               _logger.outputf(
                     "Active delta testrig->environment is now %s->%s\n",
                     _currDeltaTestrig, _currDeltaEnv);

               return true;
            }
            else {
               return answerType(qTypeStr, paramsLine, isDelta, outWriter);
            }
         }
         case GET_ANSWER: {
            if (!isSetTestrig() || !isSetContainer(true)) {
               return false;
            }

            boolean formatJson = true;
<<<<<<< HEAD
            
=======

>>>>>>> 2032b2eb
            if (options.size() == 1) {
               if (options.get(0).equals("-html")) {
                  formatJson = false;
               }
               else {
<<<<<<< HEAD
                  _logger.outputf("Unknown option: %s (note that json does not need a flag)\n", options.get(0));
=======
                  _logger.outputf(
                        "Unknown option: %s (note that json does not need a flag)\n",
                        options.get(0));
>>>>>>> 2032b2eb
                  return false;
               }
            }

            String questionName = parameters.get(0);
<<<<<<< HEAD
            
            String answerFileName = String.format("%s/%s/%s", 
                  BfConsts.RELPATH_QUESTIONS_DIR, questionName,
                  (formatJson)? BfConsts.RELPATH_ANSWER_JSON : BfConsts.RELPATH_ANSWER_HTML);
            
            String downloadedAnsFile = _workHelper.getObject(_currContainerName, _currTestrig, answerFileName);
            if (downloadedAnsFile == null) {
               _logger.errorf("Failed to get answer file %s\n",
                           answerFileName);
               return false;
            }

            String answerString = CommonUtil.readFile(Paths.get(downloadedAnsFile));               
           _logger.output(answerString);
           _logger.output("\n");
=======

            String answerFileName = String.format("%s/%s/%s",
                  BfConsts.RELPATH_QUESTIONS_DIR, questionName,
                  (formatJson) ? BfConsts.RELPATH_ANSWER_JSON
                        : BfConsts.RELPATH_ANSWER_HTML);

            String downloadedAnsFile = _workHelper.getObject(_currContainerName,
                  _currTestrig, answerFileName);
            if (downloadedAnsFile == null) {
               _logger.errorf("Failed to get answer file %s\n", answerFileName);
               return false;
            }

            String answerString = CommonUtil
                  .readFile(Paths.get(downloadedAnsFile));
            _logger.output(answerString);
            _logger.output("\n");
>>>>>>> 2032b2eb

            return true;
         }
         case GET_QUESTION: {
            if (!isSetTestrig() || !isSetContainer(true)) {
               return false;
            }

            String questionName = parameters.get(0);
<<<<<<< HEAD
            
            String questionFileName = String.format("%s/%s/%s", 
                  BfConsts.RELPATH_QUESTIONS_DIR, questionName,
                  BfConsts.RELPATH_QUESTION_FILE);

            String downloadedQuestionFile = _workHelper.getObject(_currContainerName, _currTestrig, questionFileName);
            if (downloadedQuestionFile == null) {
               _logger.errorf("Failed to get question file %s\n",
                           questionFileName);
               return false;
            }

           String questionString = CommonUtil.readFile(Paths.get(downloadedQuestionFile));             
          _logger.outputf("Question:\n%s\n", questionString);

            String paramsFileName = String.format("%s/%s/%s", 
                  BfConsts.RELPATH_QUESTIONS_DIR, questionName,
                  BfConsts.RELPATH_QUESTION_PARAM_FILE);

            String downloadedParamsFile = _workHelper.getObject(_currContainerName, _currTestrig, paramsFileName);
            if (downloadedParamsFile == null) {
               _logger.errorf("Failed to get parameters file %s\n",
                           paramsFileName);
               return false;
            }

           String paramsString = CommonUtil.readFile(Paths.get(downloadedParamsFile));             
          _logger.outputf("Parameters:\n%s\n", paramsString);
=======

            String questionFileName = String.format("%s/%s/%s",
                  BfConsts.RELPATH_QUESTIONS_DIR, questionName,
                  BfConsts.RELPATH_QUESTION_FILE);

            String downloadedQuestionFile = _workHelper.getObject(
                  _currContainerName, _currTestrig, questionFileName);
            if (downloadedQuestionFile == null) {
               _logger.errorf("Failed to get question file %s\n",
                     questionFileName);
               return false;
            }

            String questionString = CommonUtil
                  .readFile(Paths.get(downloadedQuestionFile));
            _logger.outputf("Question:\n%s\n", questionString);

            String paramsFileName = String.format("%s/%s/%s",
                  BfConsts.RELPATH_QUESTIONS_DIR, questionName,
                  BfConsts.RELPATH_QUESTION_PARAM_FILE);

            String downloadedParamsFile = _workHelper
                  .getObject(_currContainerName, _currTestrig, paramsFileName);
            if (downloadedParamsFile == null) {
               _logger.errorf("Failed to get parameters file %s\n",
                     paramsFileName);
               return false;
            }

            String paramsString = CommonUtil
                  .readFile(Paths.get(downloadedParamsFile));
            _logger.outputf("Parameters:\n%s\n", paramsString);
>>>>>>> 2032b2eb

            return true;
         }
         case HELP: {
            if (parameters.size() == 1) {
<<<<<<< HEAD
             Command cmd = Command.fromName(parameters.get(0));
             printUsage(cmd);
=======
               Command cmd = Command.fromName(parameters.get(0));
               printUsage(cmd);
>>>>>>> 2032b2eb
            }
            else {
               printUsage();
            }
            return true;
         }
         case CHECK_API_KEY: {
            String isValid = _workHelper.checkApiKey();
            _logger.outputf("Api key validitiy: %s\n", isValid);
            return true;
         }
         case INIT_CONTAINER: {
            String containerPrefix = (words.length > 1) ? words[1]
                  : DEFAULT_CONTAINER_PREFIX;
            _currContainerName = _workHelper.initContainer(containerPrefix);
            _logger.outputf("Active container set to %s\n", _currContainerName);
            return true;
         }
         case INIT_DELTA_ENV: {
            if (!isSetTestrig() || !isSetContainer(true)) {
               return false;
            }

            // check if we are being asked to not generate the dataplane
            boolean generateDeltaDataplane = true;

            if (options.size() == 1) {
               if (options.get(0).equals(FLAG_NO_DATAPLANE)) {
                  generateDeltaDataplane = false;
               }
               else {
                  _logger.outputf("Unknown option %s\n", options.get(0));
                  return false;
               }
            }

            String deltaEnvLocation = parameters.get(0);
            String deltaEnvName = (parameters.size() > 1) ? parameters.get(1)
                  : DEFAULT_DELTA_ENV_PREFIX + UUID.randomUUID().toString();

            if (!uploadTestrigOrEnv(deltaEnvLocation, deltaEnvName, false)) {
               return false;
            }

            _currDeltaEnv = deltaEnvName;
            _currDeltaTestrig = _currTestrig;

            _logger.outputf("Active delta testrig->environment is now %s->%s\n",
                  _currDeltaTestrig, _currDeltaEnv);

            WorkItem wItemGenDdp = _workHelper
                  .getWorkItemCompileDeltaEnvironment(_currContainerName,
                        _currDeltaTestrig, _currEnv, _currDeltaEnv);

            if (!execute(wItemGenDdp, outWriter)) {
               return false;
            }

            if (generateDeltaDataplane) {
               _logger.output("Generating delta dataplane\n");

               if (!generateDeltaDataplane(outWriter)) {
                  return false;
               }

               _logger.output("Generated delta dataplane\n");
            }

            return true;
         }
         case INIT_DELTA_TESTRIG:
         case INIT_TESTRIG: {
            boolean generateDataplane = true;

            if (options.size() == 1) {
               if (options.get(0).equals(FLAG_NO_DATAPLANE)) {
                  generateDataplane = false;
               }
               else {
                  _logger.outputf("Unknown option %s\n", options.get(0));
                  return false;
               }
            }

            String testrigLocation = parameters.get(0);
            String testrigName = (parameters.size() > 1) ? parameters.get(1)
                  : DEFAULT_TESTRIG_PREFIX + UUID.randomUUID().toString();

            // initialize the container if it hasn't been init'd before
            if (!isSetContainer(false)) {
               _currContainerName = _workHelper
                     .initContainer(DEFAULT_CONTAINER_PREFIX);
               _logger.outputf("Init'ed and set active container to %s\n",
                     _currContainerName);
            }

            if (!uploadTestrigOrEnv(testrigLocation, testrigName, true)) {
               return false;
            }

            _logger.output("Uploaded testrig. Parsing now.\n");

            WorkItem wItemParse = _workHelper
                  .getWorkItemParse(_currContainerName, testrigName);

            if (!execute(wItemParse, outWriter)) {
               return false;
            }

            if (command == Command.INIT_TESTRIG) {
               _currTestrig = testrigName;
               _currEnv = DEFAULT_ENV_NAME;
               _logger.outputf("Base testrig is now %s\n", _currTestrig);
            }
            else {
               _currDeltaTestrig = testrigName;
               _currDeltaEnv = DEFAULT_ENV_NAME;
               _logger.outputf("Delta testrig is now %s\n", _currTestrig);
            }

            if (generateDataplane) {
               _logger.output("Generating dataplane now\n");

               if (!generateDataplane(outWriter)) {
                  return false;
               }

               _logger.output("Generated dataplane\n");
            }

            return true;
         }
         case LIST_CONTAINERS: {
            String[] containerList = _workHelper.listContainers();
            _logger.outputf("Containers: %s\n", Arrays.toString(containerList));
            return true;
         }
         case LIST_ENVIRONMENTS: {
            if (!isSetTestrig() || !isSetContainer(true)) {
               return false;
            }

            String[] environmentList = _workHelper
                  .listEnvironments(_currContainerName, _currTestrig);
            _logger.outputf("Environments: %s\n",
                  Arrays.toString(environmentList));

            return true;
         }
         case LIST_QUESTIONS: {
            if (!isSetTestrig() || !isSetContainer(true)) {
               return false;
            }
            String[] questionList = _workHelper
                  .listQuestions(_currContainerName, _currTestrig);
            _logger.outputf("Questions: %s\n", Arrays.toString(questionList));
            return true;
         }
         case LIST_TESTRIGS: {
            Map<String, String> testrigs = _workHelper
                  .listTestrigs(_currContainerName);
            if (testrigs != null) {
               for (String testrigName : testrigs.keySet()) {
                  _logger.outputf("Testrig: %s\n%s\n", testrigName,
                        testrigs.get(testrigName));
               }
            }
            return true;
         }
         case PROMPT: {
            if (_settings.getRunMode() == RunMode.interactive) {
               _logger.output("\n\n[Press enter to proceed]\n\n");
               BufferedReader in = new BufferedReader(
                     new InputStreamReader(System.in));
               in.readLine();
            }
            return true;
         }
         case PWD: {
            final String dir = System.getProperty("user.dir");
            _logger.output("working directory = " + dir + "\n");
            return true;
         }
         case SET_BATFISH_LOGLEVEL: {
            String logLevelStr = parameters.get(0).toLowerCase();
            if (!BatfishLogger.isValidLogLevel(logLevelStr)) {
               _logger.errorf("Undefined loglevel value: %s\n", logLevelStr);
               return false;
            }
            _settings.setBatfishLogLevel(logLevelStr);
            _logger.output("Changed batfish loglevel to " + logLevelStr + "\n");
            return true;
         }
         case SET_CONTAINER: {
            _currContainerName = parameters.get(0);
            _logger.outputf("Active container is now set to %s\n",
                  _currContainerName);
            return true;
         }
         case SET_DELTA_ENV: {
            _currDeltaEnv = parameters.get(0);
            if (_currDeltaTestrig == null) {
               _currDeltaTestrig = _currTestrig;
            }
            _logger.outputf("Active delta testrig->environment is now %s->%s\n",
                  _currDeltaTestrig, _currDeltaEnv);
            return true;
         }
         case SET_ENV: {
            if (!isSetTestrig()) {
               return false;
            }
            _currEnv = parameters.get(0);
            _logger.outputf("Base testrig->env is now %s->%s\n", _currTestrig,
                  _currEnv);
            return true;
         }
         case SET_DELTA_TESTRIG: {
            _currDeltaTestrig = parameters.get(0);
            _currDeltaEnv = (parameters.size() > 1) ? parameters.get(1)
                  : DEFAULT_ENV_NAME;
            _logger.outputf("Delta testrig->env is now %s->%s\n",
                  _currDeltaTestrig, _currDeltaEnv);
            return true;
         }
         case SET_LOGLEVEL: {
            String logLevelStr = parameters.get(0).toLowerCase();
            if (!BatfishLogger.isValidLogLevel(logLevelStr)) {
               _logger.errorf("Undefined loglevel value: %s\n", logLevelStr);
               return false;
            }
            _logger.setLogLevel(logLevelStr);
            _settings.setLogLevel(logLevelStr);
            _logger.output("Changed client loglevel to " + logLevelStr + "\n");
            return true;
         }
         case SET_PRETTY_PRINT: {
            String ppStr = parameters.get(0).toLowerCase();
            boolean prettyPrint = Boolean.parseBoolean(ppStr);
            _settings.setPrettyPrintAnswers(prettyPrint);
            _logger.output("Set pretty printing answers to " + ppStr + "\n");
            return true;
         }
         case SET_TESTRIG: {
            if (!isSetContainer(true)) {
               return false;
            }

            _currTestrig = parameters.get(0);
            _currEnv = (parameters.size() > 1) ? parameters.get(1)
                  : DEFAULT_ENV_NAME;
            _logger.outputf("Base testrig->env is now %s->%s\n", _currTestrig,
                  _currEnv);
            return true;
         }
         case SHOW_API_KEY: {
            _logger.outputf("Current API Key is %s\n", _settings.getApiKey());
            return true;
         }
         case SHOW_BATFISH_LOGLEVEL: {
            _logger.outputf("Current batfish log level is %s\n",
                  _settings.getBatfishLogLevel());
            return true;
         }
         case SHOW_CONTAINER: {
            _logger.outputf("Current container is %s\n", _currContainerName);
            return true;
         }
         case SHOW_COORDINATOR_HOST: {
            _logger.outputf("Current coordinator host is %s\n",
                  _settings.getCoordinatorHost());
            return true;
         }
         case SHOW_LOGLEVEL: {
            _logger.outputf("Current client log level is %s\n",
                  _logger.getLogLevelStr());
            return true;
         }
         case SHOW_DELTA_TESTRIG: {
            if (!isSetDeltaEnvironment()) {
               return false;
            }
            _logger.outputf("Delta testrig->environment is %s->%s\n",
                  _currDeltaTestrig, _currDeltaEnv);
            return true;
         }
         case SHOW_TESTRIG: {
            if (!isSetTestrig()) {
               return false;
            }
            _logger.outputf("Base testrig->environment is %s->%s\n",
                  _currTestrig, _currEnv);
            return true;
         }
         case TEST: {
            boolean failingTest = false;
            int testCommandIndex = 1;
            if (parameters.get(testCommandIndex).equals(FLAG_FAILING_TEST)) {
               testCommandIndex++;
               failingTest = true;
            }
            String referenceFileName = parameters.get(0);

            String[] testCommand = parameters
                  .subList(testCommandIndex, parameters.size())
                  .toArray(new String[0]);

            _logger.debugf("Ref file is %s. \n", referenceFileName,
                  parameters.size());
            _logger.debugf("Test command is %s\n",
                  Arrays.toString(testCommand));

            File referenceFile = new File(referenceFileName);

            if (!referenceFile.exists()) {
               _logger.errorf("Reference file does not exist: %s\n",
                     referenceFileName);
               return false;
            }

            File testoutFile = Files.createTempFile("test", "out").toFile();
            testoutFile.deleteOnExit();

            FileWriter testoutWriter = new FileWriter(testoutFile);

            boolean testCommandSucceeded = processCommand(testCommand,
                  testoutWriter);
            testoutWriter.close();

            boolean testPassed = false;

            if (!failingTest && testCommandSucceeded) {
               try {
                  String referenceOutput = CommonUtil
                        .readFile(Paths.get(referenceFileName));
                  String testOutput = CommonUtil
                        .readFile(Paths.get(testoutFile.getAbsolutePath()));

                  ObjectMapper mapper = new BatfishObjectMapper();
                  JsonNode referenceJson = mapper.readTree(referenceOutput);
                  JsonNode testJson = mapper.readTree(testOutput);
                  if (CommonUtil.checkJsonEqual(referenceJson, testJson)) {
                     testPassed = true;
                  }
               }
               catch (Exception e) {
                  _logger.errorf("Exception in comparing test results: "
                        + ExceptionUtils.getStackTrace(e));
               }
            }
            else if (failingTest) {
               testPassed = !testCommandSucceeded;
            }

            StringBuilder sb = new StringBuilder();
            sb.append("'" + testCommand[0]);
            for (int i = 1; i < testCommand.length; i++) {
               sb.append(" " + testCommand[i]);
            }
            sb.append("'");
            String testCommandText = sb.toString();

            String message = "Test: " + testCommandText
                  + (failingTest ? " results in error as expected"
                        : " matches " + referenceFileName)
                  + (testPassed ? ": Pass\n" : ": Fail\n");

            _logger.output(message);
            if (!failingTest) {
               if (!testPassed) {
                  String outFileName = referenceFile + ".testout";
                  Files.move(Paths.get(testoutFile.getAbsolutePath()),
                        Paths.get(referenceFile + ".testout"),
                        StandardCopyOption.REPLACE_EXISTING);
                  _logger.outputf("Copied output to %s\n", outFileName);
               }
            }
            return true;
         }
         case UPLOAD_CUSTOM_OBJECT: {
            if (!isSetTestrig() || !isSetContainer(true)) {
               return false;
            }

            String objectName = parameters.get(0);
            String objectFile = parameters.get(1);

            // upload the object
            return _workHelper.uploadCustomObject(_currContainerName,
                  _currTestrig, objectName, objectFile);
         }
         default:
            _logger.error("Unsupported command " + words[0] + "\n");
            _logger.error("Type 'help' to see the list of valid commands\n");
            return false;
         }
      }
      catch (Exception e) {
         e.printStackTrace();
         return false;
      }
   }

   private boolean processCommands(List<String> commands) {
      for (String command : commands) {
         if (!processCommand(command)) {
            return false;
         }
      }
      return true;
   }

   public void run(List<String> initialCommands) {
      initHelpers();

      _logger.debugf("Will use coordinator at %s://%s\n",
            (_settings.getUseSsl()) ? "https" : "http",
            _settings.getCoordinatorHost());

      if (!processCommands(initialCommands)) {
         return;
      }

      // set container if specified
      if (_settings.getContainerId() != null) {
         if (!processCommand(
               Command.SET_CONTAINER + "  " + _settings.getContainerId())) {
            return;
         }
      }

      // set testrig if dir or id is specified
      if (_settings.getTestrigDir() != null) {
         if (_settings.getTestrigId() != null) {
            System.err.println(
                  "org.batfish.client: Cannot supply both testrigDir and testrigId.");
            System.exit(1);
         }
         if (!processCommand(Command.INIT_TESTRIG + " " + FLAG_NO_DATAPLANE
               + " " + _settings.getTestrigDir())) {
            return;
         }
      }
      if (_settings.getTestrigId() != null) {
         if (!processCommand(
               Command.SET_TESTRIG + "  " + _settings.getTestrigId())) {
            return;
         }
      }

      switch (_settings.getRunMode()) {
      case batch:
         List<String> commands = null;
         try {
            commands = Files.readAllLines(
                  Paths.get(_settings.getBatchCommandFile()),
                  StandardCharsets.US_ASCII);
         }
         catch (Exception e) {
            System.err.printf("Exception in reading command file %s: %s",
                  _settings.getBatchCommandFile(), e.getMessage());
            System.exit(1);
         }
         processCommands(commands);

         break;
      case genquestions:
         generateQuestions();
         break;
      case interactive:
         runInteractive();
         break;
      default:
         System.err.println("org.batfish.client: Unknown run mode.");
         System.exit(1);
      }
   }

   private void runInteractive() {
      try {

         String rawLine;
         while ((rawLine = _reader.readLine()) != null) {
            String line = rawLine.trim();
            if (line.length() == 0 || line.startsWith("#")) {
               continue;
            }

            if (line.equals(Command.CLEAR_SCREEN)) {
               _reader.clearScreen();
               continue;
            }

            String[] words = line.split("\\s+");

            if (words.length > 0) {
               if (validCommandUsage(words)) {
                  processCommand(words, null);
               }
            }
         }
      }
      catch (Throwable t) {
         t.printStackTrace();
      }
   }

   private boolean uploadTestrigOrEnv(String fileOrDir, String testrigOrEnvName,
         boolean isTestrig) throws Exception {

      File filePointer = new File(fileOrDir);

      String uploadFilename = fileOrDir;

      if (filePointer.isDirectory()) {
         File uploadFile = File.createTempFile("testrigOrEnv", "zip");
         uploadFile.deleteOnExit();
         uploadFilename = uploadFile.getAbsolutePath();
         ZipUtility.zipFiles(filePointer.getAbsolutePath(), uploadFilename);
      }

      boolean result = (isTestrig)
            ? _workHelper.uploadTestrig(_currContainerName, testrigOrEnvName,
                  uploadFilename)
            : _workHelper.uploadEnvironment(_currContainerName, _currTestrig,
                  testrigOrEnvName, uploadFilename);

      // unequal means we must have created a temporary file
      if (uploadFilename != fileOrDir) {
         new File(uploadFilename).delete();
      }

      return result;
   }

   private boolean validCommandUsage(String[] words) {
      return true;
   }
}<|MERGE_RESOLUTION|>--- conflicted
+++ resolved
@@ -66,11 +66,7 @@
 
    @SuppressWarnings("unused")
    private BfCoordPoolHelper _poolHelper;
-<<<<<<< HEAD
-   
-=======
-
->>>>>>> 2032b2eb
+
    private ConsoleReader _reader;
 
    private Settings _settings;
@@ -112,11 +108,7 @@
 
             List<Completer> completors = new LinkedList<>();
             completors.add(new CommandCompleter());
-<<<<<<< HEAD
-            
-=======
-
->>>>>>> 2032b2eb
+
             for (Completer c : completors) {
                _reader.addCompleter(c);
             }
@@ -552,12 +544,7 @@
    private void printUsage(Command command) {
       Pair<String, String> usage = Command.getUsageMap().get(command);
       _logger.outputf("%s %s\n\t%s\n\n", command.commandName(),
-<<<<<<< HEAD
-            usage.getFirst(),
-            usage.getSecond());
-=======
             usage.getFirst(), usage.getSecond());
->>>>>>> 2032b2eb
    }
 
    private boolean processCommand(String command) {
@@ -585,21 +572,12 @@
 
          switch (command) {
          // this is a hidden command for testing
-<<<<<<< HEAD
-         
-//         case "add-worker": {
-//            boolean result = _poolHelper.addBatfishWorker(words[1]);
-//            _logger.output("Result: " + result + "\n");
-//            return true;
-//         }
-=======
 
          // case "add-worker": {
          // boolean result = _poolHelper.addBatfishWorker(words[1]);
          // _logger.output("Result: " + result + "\n");
          // return true;
          // }
->>>>>>> 2032b2eb
          case ANSWER: {
             if (!isSetTestrig() || !isSetContainer(true)) {
                return false;
@@ -637,11 +615,7 @@
             return true;
          }
          case CLEAR_SCREEN:
-<<<<<<< HEAD
-            //this should have taken care of before coming in here
-=======
             // this should have taken care of before coming in here
->>>>>>> 2032b2eb
             return false;
          case DEL_CONTAINER: {
             String containerName = parameters.get(0);
@@ -756,45 +730,20 @@
             }
 
             boolean formatJson = true;
-<<<<<<< HEAD
-            
-=======
-
->>>>>>> 2032b2eb
+
             if (options.size() == 1) {
                if (options.get(0).equals("-html")) {
                   formatJson = false;
                }
                else {
-<<<<<<< HEAD
-                  _logger.outputf("Unknown option: %s (note that json does not need a flag)\n", options.get(0));
-=======
                   _logger.outputf(
                         "Unknown option: %s (note that json does not need a flag)\n",
                         options.get(0));
->>>>>>> 2032b2eb
                   return false;
                }
             }
 
             String questionName = parameters.get(0);
-<<<<<<< HEAD
-            
-            String answerFileName = String.format("%s/%s/%s", 
-                  BfConsts.RELPATH_QUESTIONS_DIR, questionName,
-                  (formatJson)? BfConsts.RELPATH_ANSWER_JSON : BfConsts.RELPATH_ANSWER_HTML);
-            
-            String downloadedAnsFile = _workHelper.getObject(_currContainerName, _currTestrig, answerFileName);
-            if (downloadedAnsFile == null) {
-               _logger.errorf("Failed to get answer file %s\n",
-                           answerFileName);
-               return false;
-            }
-
-            String answerString = CommonUtil.readFile(Paths.get(downloadedAnsFile));               
-           _logger.output(answerString);
-           _logger.output("\n");
-=======
 
             String answerFileName = String.format("%s/%s/%s",
                   BfConsts.RELPATH_QUESTIONS_DIR, questionName,
@@ -812,7 +761,6 @@
                   .readFile(Paths.get(downloadedAnsFile));
             _logger.output(answerString);
             _logger.output("\n");
->>>>>>> 2032b2eb
 
             return true;
          }
@@ -822,36 +770,6 @@
             }
 
             String questionName = parameters.get(0);
-<<<<<<< HEAD
-            
-            String questionFileName = String.format("%s/%s/%s", 
-                  BfConsts.RELPATH_QUESTIONS_DIR, questionName,
-                  BfConsts.RELPATH_QUESTION_FILE);
-
-            String downloadedQuestionFile = _workHelper.getObject(_currContainerName, _currTestrig, questionFileName);
-            if (downloadedQuestionFile == null) {
-               _logger.errorf("Failed to get question file %s\n",
-                           questionFileName);
-               return false;
-            }
-
-           String questionString = CommonUtil.readFile(Paths.get(downloadedQuestionFile));             
-          _logger.outputf("Question:\n%s\n", questionString);
-
-            String paramsFileName = String.format("%s/%s/%s", 
-                  BfConsts.RELPATH_QUESTIONS_DIR, questionName,
-                  BfConsts.RELPATH_QUESTION_PARAM_FILE);
-
-            String downloadedParamsFile = _workHelper.getObject(_currContainerName, _currTestrig, paramsFileName);
-            if (downloadedParamsFile == null) {
-               _logger.errorf("Failed to get parameters file %s\n",
-                           paramsFileName);
-               return false;
-            }
-
-           String paramsString = CommonUtil.readFile(Paths.get(downloadedParamsFile));             
-          _logger.outputf("Parameters:\n%s\n", paramsString);
-=======
 
             String questionFileName = String.format("%s/%s/%s",
                   BfConsts.RELPATH_QUESTIONS_DIR, questionName,
@@ -884,19 +802,13 @@
             String paramsString = CommonUtil
                   .readFile(Paths.get(downloadedParamsFile));
             _logger.outputf("Parameters:\n%s\n", paramsString);
->>>>>>> 2032b2eb
 
             return true;
          }
          case HELP: {
             if (parameters.size() == 1) {
-<<<<<<< HEAD
-             Command cmd = Command.fromName(parameters.get(0));
-             printUsage(cmd);
-=======
                Command cmd = Command.fromName(parameters.get(0));
                printUsage(cmd);
->>>>>>> 2032b2eb
             }
             else {
                printUsage();
