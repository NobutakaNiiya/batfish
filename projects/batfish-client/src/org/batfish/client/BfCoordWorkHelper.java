--- conflicted
+++ resolved
@@ -1,993 +1,497 @@
-<<<<<<< HEAD
-package org.batfish.client;
-
-import java.io.File;
-import java.io.FileWriter;
-import java.nio.file.Paths;
-import java.util.UUID;
-
-import javax.ws.rs.ProcessingException;
-import javax.ws.rs.client.Client;
-import javax.ws.rs.client.ClientBuilder;
-import javax.ws.rs.client.Entity;
-import javax.ws.rs.client.WebTarget;
-import javax.ws.rs.core.MediaType;
-import javax.ws.rs.core.MultivaluedMap;
-import javax.ws.rs.core.Response;
-
-import org.apache.commons.lang.exception.ExceptionUtils;
-import org.batfish.common.BatfishLogger;
-import org.batfish.common.BfConsts;
-import org.batfish.common.CoordConsts;
-import org.batfish.common.WorkItem;
-import org.batfish.common.CoordConsts.WorkStatusCode;
-import org.codehaus.jettison.json.JSONArray;
-import org.codehaus.jettison.json.JSONObject;
-import org.glassfish.jersey.media.multipart.FormDataBodyPart;
-import org.glassfish.jersey.media.multipart.MultiPart;
-import org.glassfish.jersey.media.multipart.MultiPartFeature;
-import org.glassfish.jersey.media.multipart.file.FileDataBodyPart;
-import org.glassfish.jersey.uri.UriComponent;
-
-public class BfCoordWorkHelper {
-
-   private String _coordWorkMgr;
-   private BatfishLogger _logger;
-
-   public BfCoordWorkHelper(String workMgr, BatfishLogger logger) {
-         _coordWorkMgr = workMgr;
-         _logger = logger;
-   }
-
-   public WorkStatusCode getWorkStatus(UUID parseWorkUUID) {
-      try {
-         Client client = ClientBuilder.newClient();
-         WebTarget webTarget = client.target(
-               String.format("http://%s%s/%s", _coordWorkMgr,
-                     CoordConsts.SVC_BASE_WORK_MGR,
-                     CoordConsts.SVC_WORK_GET_WORKSTATUS_RSC)).queryParam(
-               CoordConsts.SVC_WORKID_KEY,
-               UriComponent.encode(parseWorkUUID.toString(),
-                     UriComponent.Type.QUERY_PARAM_SPACE_ENCODED));
-         Response response = webTarget.request(MediaType.APPLICATION_JSON)
-               .get();
-
-         _logger.info(response.getStatus() + " "
-               + response.getStatusInfo() + " " + response + "\n");
-
-         if (response.getStatus() != Response.Status.OK.getStatusCode()) {
-            _logger.errorf("Did not get an OK response from: %s\n", webTarget);
-            return null;
-         }
-
-         String sobj = response.readEntity(String.class);
-         JSONArray array = new JSONArray(sobj);
-         _logger.infof("response: %s [%s] [%s]\n", array.toString(),
-               array.get(0), array.get(1));
-
-         if (!array.get(0).equals(CoordConsts.SVC_SUCCESS_KEY)) {
-            _logger.errorf("got error while checking work status: %s %s\n",
-                  array.get(0), array.get(1));
-            return null;
-         }
-
-         JSONObject jObj = new JSONObject(array.get(1).toString());
-
-         if (!jObj.has(CoordConsts.SVC_WORKSTATUS_KEY)) {
-            _logger.errorf("workstatus key not found in: %s\n",
-                  jObj.toString());
-            return null;
-         }
-
-         return WorkStatusCode.valueOf(jObj
-               .getString(CoordConsts.SVC_WORKSTATUS_KEY));
-      }
-      catch (ProcessingException e) {
-         _logger.errorf("unable to connect to %s: %s\n", _coordWorkMgr, e
-               .getStackTrace().toString());
-         return null;
-      }
-      catch (Exception e) {
-         _logger.errorf("exception: ");
-         e.printStackTrace();
-         return null;
-      }
-   }
-
-   public boolean uploadTestrig(String testrigName, String zipfileName) {
-      try {
-
-         Client client = ClientBuilder.newBuilder()
-               .register(MultiPartFeature.class).build();
-         WebTarget webTarget = client.target(String.format("http://%s%s/%s",
-               _coordWorkMgr, CoordConsts.SVC_BASE_WORK_MGR,
-               CoordConsts.SVC_WORK_UPLOAD_TESTRIG_RSC));
-
-         MultiPart multiPart = new MultiPart();
-         multiPart.setMediaType(MediaType.MULTIPART_FORM_DATA_TYPE);
-
-         FormDataBodyPart testrigNameBodyPart = new FormDataBodyPart(
-               CoordConsts.SVC_TESTRIG_NAME_KEY, testrigName,
-               MediaType.TEXT_PLAIN_TYPE);
-         multiPart.bodyPart(testrigNameBodyPart);
-
-         FileDataBodyPart fileDataBodyPart = new FileDataBodyPart(
-               CoordConsts.SVC_ZIPFILE_KEY, new File(zipfileName),
-               MediaType.APPLICATION_OCTET_STREAM_TYPE);
-         multiPart.bodyPart(fileDataBodyPart);
-
-         Response response = webTarget.request(MediaType.APPLICATION_JSON)
-               .post(Entity.entity(multiPart, multiPart.getMediaType()));
-
-         _logger.info(response.getStatus() + " "
-               + response.getStatusInfo() + " " + response + "\n");
-
-         if (response.getStatus() != Response.Status.OK.getStatusCode()) {
-            _logger.errorf("UploadTestrig: Did not get an OK response\n");
-            return false;
-         }
-
-         String sobj = response.readEntity(String.class);
-         JSONArray array = new JSONArray(sobj);
-         _logger.infof("response: %s [%s] [%s]\n", array.toString(),
-               array.get(0), array.get(1));
-
-         if (!array.get(0).equals(CoordConsts.SVC_SUCCESS_KEY)) {
-            _logger.errorf("Error while uploading test rig [%s]: %s\n",
-                  array.get(0), array.get(1));
-            return false;
-         }
-
-         return true;
-      }
-      catch (Exception e) {
-         if (e.getMessage().contains("FileNotFoundException")) {
-            _logger.errorf("File not found: %s\n", zipfileName);
-         }
-         else {
-            _logger.errorf(
-                  "Exception when uploading test rig to %s using (%s, %s): %s\n",
-                  _coordWorkMgr, testrigName, zipfileName, ExceptionUtils.getStackTrace(e));
-         }
-         return false;
-      }
-   }
-
-   public boolean uploadEnvironment(String testrigName, String envName,
-         String zipfileName) {
-      try {
-
-         Client client = ClientBuilder.newBuilder()
-               .register(MultiPartFeature.class).build();
-         WebTarget webTarget = client.target(String.format("http://%s%s/%s",
-               _coordWorkMgr, CoordConsts.SVC_BASE_WORK_MGR,
-               CoordConsts.SVC_WORK_UPLOAD_ENV_RSC));
-
-         MultiPart multiPart = new MultiPart();
-         multiPart.setMediaType(MediaType.MULTIPART_FORM_DATA_TYPE);
-
-         FormDataBodyPart testrigNameBodyPart = new FormDataBodyPart(
-               CoordConsts.SVC_TESTRIG_NAME_KEY, testrigName,
-               MediaType.TEXT_PLAIN_TYPE);
-         multiPart.bodyPart(testrigNameBodyPart);
-
-         FormDataBodyPart envNameBodyPart = new FormDataBodyPart(
-               CoordConsts.SVC_ENV_NAME_KEY, envName, MediaType.TEXT_PLAIN_TYPE);
-         multiPart.bodyPart(envNameBodyPart);
-
-         FileDataBodyPart fileDataBodyPart = new FileDataBodyPart(
-               CoordConsts.SVC_ZIPFILE_KEY, new File(zipfileName),
-               MediaType.APPLICATION_OCTET_STREAM_TYPE);
-         multiPart.bodyPart(fileDataBodyPart);
-
-         Response response = webTarget.request(MediaType.APPLICATION_JSON)
-               .post(Entity.entity(multiPart, multiPart.getMediaType()));
-
-         _logger.infof(response.getStatus() + " "
-               + response.getStatusInfo() + " " + response + "\n");
-
-         if (response.getStatus() != Response.Status.OK.getStatusCode()) {
-            System.err
-                  .printf("UploadEnvironment: Did not get an OK response\n");
-            return false;
-         }
-
-         String sobj = response.readEntity(String.class);
-         JSONArray array = new JSONArray(sobj);
-         _logger.infof("response: %s [%s] [%s]\n", array.toString(),
-               array.get(0), array.get(1));
-
-         if (!array.get(0).equals(CoordConsts.SVC_SUCCESS_KEY)) {
-            _logger.errorf("got error while uploading environment: %s %s\n",
-                  array.get(0), array.get(1));
-            return false;
-         }
-
-         return true;
-      }
-      catch (Exception e) {
-         if (e.getMessage().contains("FileNotFoundException")) {
-            _logger.errorf("File not found: %s\n", zipfileName);
-         }
-         else {
-         _logger.errorf("Exception when uploading environment to %s using (%s, %s, %s): %s\n",
-                     _coordWorkMgr, testrigName, envName, zipfileName, ExceptionUtils.getStackTrace(e));
-         }
-         return false;
-      }
-   }
-
-   public boolean uploadQuestion(String testrigName, String qName,
-         String fileName) {
-      try {
-
-         Client client = ClientBuilder.newBuilder()
-               .register(MultiPartFeature.class).build();
-         WebTarget webTarget = client.target(String.format("http://%s%s/%s",
-               _coordWorkMgr, CoordConsts.SVC_BASE_WORK_MGR,
-               CoordConsts.SVC_WORK_UPLOAD_QUESTION_RSC));
-
-         MultiPart multiPart = new MultiPart();
-         multiPart.setMediaType(MediaType.MULTIPART_FORM_DATA_TYPE);
-
-         FormDataBodyPart testrigNameBodyPart = new FormDataBodyPart(
-               CoordConsts.SVC_TESTRIG_NAME_KEY, testrigName,
-               MediaType.TEXT_PLAIN_TYPE);
-         multiPart.bodyPart(testrigNameBodyPart);
-
-         FormDataBodyPart qNameBodyPart = new FormDataBodyPart(
-               CoordConsts.SVC_QUESTION_NAME_KEY, qName,
-               MediaType.TEXT_PLAIN_TYPE);
-         multiPart.bodyPart(qNameBodyPart);
-
-         FileDataBodyPart fileDataBodyPart = new FileDataBodyPart(
-               CoordConsts.SVC_FILE_KEY, new File(fileName),
-               MediaType.APPLICATION_OCTET_STREAM_TYPE);
-         multiPart.bodyPart(fileDataBodyPart);
-
-         Response response = webTarget.request(MediaType.APPLICATION_JSON)
-               .post(Entity.entity(multiPart, multiPart.getMediaType()));
-
-         _logger.infof(response.getStatus() + " "
-               + response.getStatusInfo() + " " + response + "\n");
-
-         if (response.getStatus() != Response.Status.OK.getStatusCode()) {
-            _logger.errorf("UploadQuestion: Did not get an OK response\n");
-            return false;
-         }
-
-         String sobj = response.readEntity(String.class);
-         JSONArray array = new JSONArray(sobj);
-         _logger.infof("response: %s [%s] [%s]\n", array.toString(),
-               array.get(0), array.get(1));
-
-         if (!array.get(0).equals(CoordConsts.SVC_SUCCESS_KEY)) {
-            _logger.errorf("Error while uploading question [%s]: %s\n",
-                  array.get(0), array.get(1));
-            return false;
-         }
-
-         return true;
-      }
-      catch (Exception e) {
-         if (e.getMessage().contains("FileNotFoundException")) {
-            _logger.errorf("File not found: %s\n", fileName);
-         }
-         else {
-         _logger.errorf(
-               "Exception when uploading question to %s using (%s, %s, %s): %s\n",
-               _coordWorkMgr, testrigName, qName, fileName, ExceptionUtils.getStackTrace(e));
-         }
-         return false;
-      }
-   }
-
-   public boolean queueWork(WorkItem wItem) {
-
-      try {
-         Client client = ClientBuilder.newClient();
-         WebTarget webTarget = client.target(
-               String.format("http://%s%s/%s", _coordWorkMgr,
-                     CoordConsts.SVC_BASE_WORK_MGR,
-                     CoordConsts.SVC_WORK_QUEUE_WORK_RSC)).queryParam(
-               CoordConsts.SVC_WORKITEM_KEY,
-               UriComponent.encode(wItem.toJsonString(),
-                     UriComponent.Type.QUERY_PARAM_SPACE_ENCODED));
-         Response response = webTarget.request(MediaType.APPLICATION_JSON)
-               .get();
-
-         if (response.getStatus() != Response.Status.OK.getStatusCode()) {
-            _logger.errorf("QueueWork: Did not get an OK response\n");
-            return false;
-         }
-
-         String sobj = response.readEntity(String.class);
-         JSONArray array = new JSONArray(sobj);
-         _logger.infof("response: %s [%s] [%s]\n", array.toString(),
-               array.get(0), array.get(1));
-
-         if (!array.get(0).equals(CoordConsts.SVC_SUCCESS_KEY)) {
-            _logger.errorf("got error while queuing work: %s %s\n",
-                  array.get(0), array.get(1));
-            return false;
-         }
-
-         return true;
-      }
-      catch (ProcessingException e) {
-         _logger.errorf("unable to connect to %s: %s\n", _coordWorkMgr, e
-               .getStackTrace().toString());
-         return false;
-      }
-      catch (Exception e) {
-         _logger.errorf("exception: ");
-         e.printStackTrace();
-         return false;
-      }
-   }
-
-   public String getObject(String testrigName, String objectName) {
-      try {
-
-         Client client = ClientBuilder.newBuilder()
-               .register(MultiPartFeature.class).build();
-         WebTarget webTarget = client
-               .target(
-                     String.format("http://%s%s/%s", _coordWorkMgr,
-                           CoordConsts.SVC_BASE_WORK_MGR,
-                           CoordConsts.SVC_WORK_GET_OBJECT_RSC))
-               .queryParam(CoordConsts.SVC_TESTRIG_NAME_KEY, testrigName)
-               .queryParam(CoordConsts.SVC_WORK_OBJECT_KEY, objectName);
-
-         Response response = webTarget.request(
-               MediaType.APPLICATION_OCTET_STREAM).get();
-
-         _logger.info(response.getStatus() + " "
-               + response.getStatusInfo() + " " + response + "\n");
-
-         if (response.getStatus() != Response.Status.OK.getStatusCode()) {
-            _logger.errorf("GetObject: Did not get an OK response\n");
-            return null;
-         }
-
-         // see if we have a filename header
-         String outFileStr = objectName;
-
-         MultivaluedMap<String, String> headers = response.getStringHeaders();
-
-         if (headers.containsKey(CoordConsts.SVC_WORK_FILENAME_HDR)) {
-            String value = headers.getFirst(CoordConsts.SVC_WORK_FILENAME_HDR);
-            if (value != null && !value.equals("")) {
-               outFileStr = value;
-            }
-         }
-
-         File outdir = new File("client");
-         outdir.mkdirs();
-
-         File inFile = response.readEntity(File.class);
-         File outFile = new File(outdir.getAbsolutePath() + "/" + outFileStr);
-
-         inFile.renameTo(outFile);
-
-         FileWriter fr = new FileWriter(inFile);
-         fr.flush();
-         fr.close();
-
-         return outFile.getAbsolutePath();
-      }
-      catch (Exception e) {
-         _logger.errorf(
-               "Exception in getObject from %s using (%s, %s)\n",
-               _coordWorkMgr, testrigName, objectName);
-         e.printStackTrace();
-         return null;
-      }
-   }
-
-   public WorkItem getWorkItemParseVendorIndependent(String testrigName) {
-      WorkItem wItem = new WorkItem(testrigName);
-      wItem.addRequestParam(BfConsts.COMMAND_PARSE_VENDOR_INDEPENDENT, "");
-      return wItem;
-   }
-
-   public WorkItem getWorkItemParseVendorSpecific(String testrigName) {
-      WorkItem wItem = new WorkItem(testrigName);
-      wItem.addRequestParam(BfConsts.COMMAND_PARSE_VENDOR_SPECIFIC, "");
-      return wItem;
-   }
-
-   public WorkItem getWorkItemGenerateFacts(String testrigName, String envName) {
-      WorkItem wItem = new WorkItem(testrigName);
-      wItem.addRequestParam(BfConsts.COMMAND_GENERATE_FACT, "");
-      wItem.addRequestParam(BfConsts.ARG_ENVIRONMENT_NAME, envName);
-      return wItem;
-   }
-
-   public WorkItem getWorkItemGenerateDataPlane(String testrigName,
-         String envName) {
-      WorkItem wItem = new WorkItem(testrigName);
-      wItem.addRequestParam(BfConsts.COMMAND_CREATE_WORKSPACE, "");
-      wItem.addRequestParam(BfConsts.COMMAND_FACTS, "");
-      wItem.addRequestParam(BfConsts.ARG_ENVIRONMENT_NAME, envName);
-      return wItem;
-   }
-
-   public String getResultsObjectNameParseVendorIndependent() {
-      return BfConsts.RELPATH_VENDOR_INDEPENDENT_CONFIG_DIR;
-   }
-
-   public String getResultsObjectNameParseVendorSpecific() {
-      return BfConsts.RELPATH_VENDOR_SPECIFIC_CONFIG_DIR;
-   }
-
-   public String getResultsObjectNameGenerateFacts(String envName) {
-      return Paths.get(BfConsts.RELPATH_ENVIRONMENTS_DIR, envName,
-            BfConsts.RELPATH_FACT_DUMP_DIR).toString();
-   }
-
-   public String getResultsObjectNameGenerateDataPlane(String envName) {
-      return null;
-   }
-
-   public WorkItem getWorkItemGetDataPlane(String testrigName, String envName) {
-      WorkItem wItem = new WorkItem(testrigName);
-      wItem.addRequestParam(BfConsts.COMMAND_DUMP_DP, "");
-      wItem.addRequestParam(BfConsts.ARG_ENVIRONMENT_NAME, envName);
-      return wItem;
-   }
-
-   public String getResultsObjectNameGetDataPlane(String envName) {
-      return Paths.get(BfConsts.RELPATH_ENVIRONMENTS_DIR, envName,
-                  BfConsts.RELPATH_DATA_PLANE_DIR).toString();
-   }
-
-   public WorkItem getWorkItemCreateZ3Encoding(String testrigName,
-         String envName) {
-      WorkItem wItem = new WorkItem(testrigName);
-      wItem.addRequestParam(BfConsts.COMMAND_SYNTHESIZE_Z3_DATA_PLANE, "");
-      wItem.addRequestParam(BfConsts.ARG_ENVIRONMENT_NAME, envName);
-      return wItem;
-   }
-
-   public String getResultsObjectNameCreateZ3Encoding(String envName) {
-      return Paths.get(BfConsts.RELPATH_ENVIRONMENTS_DIR, envName,
-                  BfConsts.RELPATH_Z3_DATA_PLANE_FILE).toString();
-   }
-
-   public WorkItem getWorkItemAnswerQuestion(String testrigName,
-         String envName, String questionName) {
-      WorkItem wItem = new WorkItem(testrigName);
-      wItem.addRequestParam(BfConsts.COMMAND_ANSWER, "");
-      wItem.addRequestParam(BfConsts.ARG_ENVIRONMENT_NAME, envName);
-      wItem.addRequestParam(BfConsts.ARG_QUESTION_NAME, questionName);
-      return wItem;
-   }
-
-   public String getResultsObjectNameAnswerQuestion(String envName, String questionName) {
-      return null;
-   }
-
-   public WorkItem getWorkItemPostFlows(String testrigName, String envName,
-         String questionName) {
-      WorkItem wItem = new WorkItem(testrigName);
-      wItem.addRequestParam(BfConsts.COMMAND_POST_FLOWS, "");
-      wItem.addRequestParam(BfConsts.ARG_QUESTION_NAME, questionName);
-      wItem.addRequestParam(BfConsts.ARG_ENVIRONMENT_NAME, envName);
-      return wItem;
-   }
-
-   public String getResultsObjectNamePostFlows(String envName, String questionName) {
-      return null;
-   }
-
-   public WorkItem getWorkItemGetFlowTraces(String testrigName, String envName,
-         String questionName) {
-      WorkItem wItem = new WorkItem(testrigName);
-      wItem.addRequestParam(BfConsts.COMMAND_QUERY, "");
-      wItem.addRequestParam(BfConsts.ARG_PREDICATES,
-            BfConsts.PREDICATE_FLOW_PATH_HISTORY);
-      wItem.addRequestParam(BfConsts.ARG_ENVIRONMENT_NAME, envName);
-      return wItem;
-   }
-
-   public String getResultsObjectNameGetFlowTraces(String envName, String questionName) {
-      return Paths.get(BfConsts.RELPATH_ENVIRONMENTS_DIR, envName,
-                  BfConsts.RELPATH_QUERY_DUMP_DIR).toString();
-   }
- }
-=======
-package org.batfish.client;
-
-import java.io.File;
-import java.io.FileWriter;
-import java.nio.file.Paths;
-import java.util.UUID;
-
-import javax.ws.rs.ProcessingException;
-import javax.ws.rs.client.Client;
-import javax.ws.rs.client.ClientBuilder;
-import javax.ws.rs.client.Entity;
-import javax.ws.rs.client.WebTarget;
-import javax.ws.rs.core.MediaType;
-import javax.ws.rs.core.MultivaluedMap;
-import javax.ws.rs.core.Response;
-
-import org.batfish.common.BatfishLogger;
-import org.batfish.common.BfConsts;
-import org.batfish.common.CoordConsts;
-import org.batfish.common.WorkItem;
-import org.batfish.common.CoordConsts.WorkStatusCode;
-import org.codehaus.jettison.json.JSONArray;
-import org.codehaus.jettison.json.JSONObject;
-import org.glassfish.jersey.media.multipart.FormDataBodyPart;
-import org.glassfish.jersey.media.multipart.MultiPart;
-import org.glassfish.jersey.media.multipart.MultiPartFeature;
-import org.glassfish.jersey.media.multipart.file.FileDataBodyPart;
-import org.glassfish.jersey.uri.UriComponent;
-
-public class BfCoordWorkHelper {
-
-   private String _coordWorkMgr;
-   private BatfishLogger _logger;
-
-   public BfCoordWorkHelper(String workMgr, BatfishLogger logger) {
-      _coordWorkMgr = workMgr;
-      _logger = logger;
-   }
-
-   public String getObject(String testrigName, String objectName) {
-      try {
-
-         Client client = ClientBuilder.newBuilder()
-               .register(MultiPartFeature.class).build();
-         WebTarget webTarget = client
-               .target(
-                     String.format("http://%s%s/%s", _coordWorkMgr,
-                           CoordConsts.SVC_BASE_WORK_MGR,
-                           CoordConsts.SVC_WORK_GET_OBJECT_RSC))
-               .queryParam(CoordConsts.SVC_TESTRIG_NAME_KEY, testrigName)
-               .queryParam(CoordConsts.SVC_WORK_OBJECT_KEY, objectName);
-
-         Response response = webTarget.request(
-               MediaType.APPLICATION_OCTET_STREAM).get();
-
-         _logger.info(response.getStatus() + " " + response.getStatusInfo()
-               + " " + response + "\n");
-
-         if (response.getStatus() != Response.Status.OK.getStatusCode()) {
-            _logger.errorf("GetObject: Did not get an OK response\n");
-            return null;
-         }
-
-         // see if we have a filename header
-         String outFileStr = objectName;
-
-         MultivaluedMap<String, String> headers = response.getStringHeaders();
-
-         if (headers.containsKey(CoordConsts.SVC_WORK_FILENAME_HDR)) {
-            String value = headers.getFirst(CoordConsts.SVC_WORK_FILENAME_HDR);
-            if (value != null && !value.equals("")) {
-               outFileStr = value;
-            }
-         }
-
-         File outdir = new File("client");
-         outdir.mkdirs();
-
-         File inFile = response.readEntity(File.class);
-         File outFile = new File(outdir.getAbsolutePath() + "/" + outFileStr);
-
-         inFile.renameTo(outFile);
-
-         FileWriter fr = new FileWriter(inFile);
-         fr.flush();
-         fr.close();
-
-         return outFile.getAbsolutePath();
-      }
-      catch (Exception e) {
-         _logger.errorf("Exception in getObject from %s using (%s, %s)\n",
-               _coordWorkMgr, testrigName, objectName);
-         e.printStackTrace();
-         return null;
-      }
-   }
-
-   public String getResultsObjectNameAnswerQuestion(String envName,
-         String questionName) {
-      return null;
-   }
-
-   public String getResultsObjectNameCreateZ3Encoding(String envName) {
-      return Paths.get(BfConsts.RELPATH_ENVIRONMENTS_DIR, envName,
-            BfConsts.RELPATH_Z3_DATA_PLANE_FILE).toString();
-   }
-
-   public String getResultsObjectNameGenerateDataPlane(String envName) {
-      return null;
-   }
-
-   public String getResultsObjectNameGenerateFacts(String envName) {
-      return Paths.get(BfConsts.RELPATH_ENVIRONMENTS_DIR, envName,
-            BfConsts.RELPATH_FACT_DUMP_DIR).toString();
-   }
-
-   public String getResultsObjectNameGetDataPlane(String envName) {
-      return Paths.get(BfConsts.RELPATH_ENVIRONMENTS_DIR, envName,
-            BfConsts.RELPATH_DATA_PLANE_DIR).toString();
-   }
-
-   public String getResultsObjectNameGetFlowTraces(String envName,
-         String questionName) {
-      return Paths.get(BfConsts.RELPATH_ENVIRONMENTS_DIR, envName,
-            BfConsts.RELPATH_QUERY_DUMP_DIR).toString();
-   }
-
-   public String getResultsObjectNameParseVendorIndependent() {
-      return BfConsts.RELPATH_VENDOR_INDEPENDENT_CONFIG_DIR;
-   }
-
-   public String getResultsObjectNameParseVendorSpecific() {
-      return BfConsts.RELPATH_VENDOR_SPECIFIC_CONFIG_DIR;
-   }
-
-   public String getResultsObjectNamePostFlows(String envName,
-         String questionName) {
-      return null;
-   }
-
-   public WorkItem getWorkItemAnswerQuestion(String testrigName,
-         String envName, String questionName) {
-      WorkItem wItem = new WorkItem(testrigName);
-      wItem.addRequestParam(BfConsts.COMMAND_ANSWER, "");
-      wItem.addRequestParam(BfConsts.ARG_ENVIRONMENT_NAME, envName);
-      wItem.addRequestParam(BfConsts.ARG_QUESTION_NAME, questionName);
-      return wItem;
-   }
-
-   public WorkItem getWorkItemCreateZ3Encoding(String testrigName,
-         String envName) {
-      WorkItem wItem = new WorkItem(testrigName);
-      wItem.addRequestParam(BfConsts.COMMAND_SYNTHESIZE_Z3_DATA_PLANE, "");
-      wItem.addRequestParam(BfConsts.ARG_ENVIRONMENT_NAME, envName);
-      return wItem;
-   }
-
-   public WorkItem getWorkItemGenerateDataPlane(String testrigName,
-         String envName) {
-      WorkItem wItem = new WorkItem(testrigName);
-      wItem.addRequestParam(BfConsts.COMMAND_CREATE_WORKSPACE, "");
-      wItem.addRequestParam(BfConsts.COMMAND_FACTS, "");
-      wItem.addRequestParam(BfConsts.ARG_ENVIRONMENT_NAME, envName);
-      return wItem;
-   }
-
-   public WorkItem getWorkItemGenerateFacts(String testrigName, String envName) {
-      WorkItem wItem = new WorkItem(testrigName);
-      wItem.addRequestParam(BfConsts.COMMAND_GENERATE_FACT, "");
-      wItem.addRequestParam(BfConsts.ARG_ENVIRONMENT_NAME, envName);
-      return wItem;
-   }
-
-   public WorkItem getWorkItemGetDataPlane(String testrigName, String envName) {
-      WorkItem wItem = new WorkItem(testrigName);
-      wItem.addRequestParam(BfConsts.COMMAND_DUMP_DP, "");
-      wItem.addRequestParam(BfConsts.ARG_ENVIRONMENT_NAME, envName);
-      return wItem;
-   }
-
-   public WorkItem getWorkItemGetFlowTraces(String testrigName, String envName,
-         String questionName) {
-      WorkItem wItem = new WorkItem(testrigName);
-      wItem.addRequestParam(BfConsts.COMMAND_QUERY, "");
-      wItem.addRequestParam(BfConsts.ARG_PREDICATES,
-            BfConsts.PREDICATE_FLOW_PATH_HISTORY);
-      wItem.addRequestParam(BfConsts.ARG_ENVIRONMENT_NAME, envName);
-      return wItem;
-   }
-
-   public WorkItem getWorkItemParseVendorIndependent(String testrigName) {
-      WorkItem wItem = new WorkItem(testrigName);
-      wItem.addRequestParam(BfConsts.COMMAND_PARSE_VENDOR_INDEPENDENT, "");
-      return wItem;
-   }
-
-   public WorkItem getWorkItemParseVendorSpecific(String testrigName) {
-      WorkItem wItem = new WorkItem(testrigName);
-      wItem.addRequestParam(BfConsts.COMMAND_PARSE_VENDOR_SPECIFIC, "");
-      return wItem;
-   }
-
-   public WorkItem getWorkItemPostFlows(String testrigName, String envName,
-         String questionName) {
-      WorkItem wItem = new WorkItem(testrigName);
-      wItem.addRequestParam(BfConsts.COMMAND_POST_FLOWS, "");
-      wItem.addRequestParam(BfConsts.ARG_QUESTION_NAME, questionName);
-      wItem.addRequestParam(BfConsts.ARG_ENVIRONMENT_NAME, envName);
-      return wItem;
-   }
-
-   public WorkStatusCode getWorkStatus(UUID parseWorkUUID) {
-      try {
-         Client client = ClientBuilder.newClient();
-         WebTarget webTarget = client.target(
-               String.format("http://%s%s/%s", _coordWorkMgr,
-                     CoordConsts.SVC_BASE_WORK_MGR,
-                     CoordConsts.SVC_WORK_GET_WORKSTATUS_RSC)).queryParam(
-               CoordConsts.SVC_WORKID_KEY,
-               UriComponent.encode(parseWorkUUID.toString(),
-                     UriComponent.Type.QUERY_PARAM_SPACE_ENCODED));
-         Response response = webTarget.request(MediaType.APPLICATION_JSON)
-               .get();
-
-         _logger.info(response.getStatus() + " " + response.getStatusInfo()
-               + " " + response + "\n");
-
-         if (response.getStatus() != Response.Status.OK.getStatusCode()) {
-            _logger.errorf("Did not get an OK response from: %s\n", webTarget);
-            return null;
-         }
-
-         String sobj = response.readEntity(String.class);
-         JSONArray array = new JSONArray(sobj);
-         _logger.infof("response: %s [%s] [%s]\n", array.toString(),
-               array.get(0), array.get(1));
-
-         if (!array.get(0).equals(CoordConsts.SVC_SUCCESS_KEY)) {
-            _logger.errorf("got error while checking work status: %s %s\n",
-                  array.get(0), array.get(1));
-            return null;
-         }
-
-         JSONObject jObj = new JSONObject(array.get(1).toString());
-
-         if (!jObj.has(CoordConsts.SVC_WORKSTATUS_KEY)) {
-            _logger
-                  .errorf("workstatus key not found in: %s\n", jObj.toString());
-            return null;
-         }
-
-         return WorkStatusCode.valueOf(jObj
-               .getString(CoordConsts.SVC_WORKSTATUS_KEY));
-      }
-      catch (ProcessingException e) {
-         _logger.errorf("unable to connect to %s: %s\n", _coordWorkMgr, e
-               .getStackTrace().toString());
-         return null;
-      }
-      catch (Exception e) {
-         _logger.errorf("exception: ");
-         e.printStackTrace();
-         return null;
-      }
-   }
-
-   public boolean queueWork(WorkItem wItem) {
-
-      try {
-         Client client = ClientBuilder.newClient();
-         WebTarget webTarget = client.target(
-               String.format("http://%s%s/%s", _coordWorkMgr,
-                     CoordConsts.SVC_BASE_WORK_MGR,
-                     CoordConsts.SVC_WORK_QUEUE_WORK_RSC)).queryParam(
-               CoordConsts.SVC_WORKITEM_KEY,
-               UriComponent.encode(wItem.toJsonString(),
-                     UriComponent.Type.QUERY_PARAM_SPACE_ENCODED));
-         Response response = webTarget.request(MediaType.APPLICATION_JSON)
-               .get();
-
-         if (response.getStatus() != Response.Status.OK.getStatusCode()) {
-            _logger.errorf("QueueWork: Did not get an OK response\n");
-            return false;
-         }
-
-         String sobj = response.readEntity(String.class);
-         JSONArray array = new JSONArray(sobj);
-         _logger.infof("response: %s [%s] [%s]\n", array.toString(),
-               array.get(0), array.get(1));
-
-         if (!array.get(0).equals(CoordConsts.SVC_SUCCESS_KEY)) {
-            _logger.errorf("got error while queuing work: %s %s\n",
-                  array.get(0), array.get(1));
-            return false;
-         }
-
-         return true;
-      }
-      catch (ProcessingException e) {
-         _logger.errorf("unable to connect to %s: %s\n", _coordWorkMgr, e
-               .getStackTrace().toString());
-         return false;
-      }
-      catch (Exception e) {
-         _logger.errorf("exception: ");
-         e.printStackTrace();
-         return false;
-      }
-   }
-
-   public boolean uploadEnvironment(String testrigName, String envName,
-         String zipfileName) {
-      try {
-
-         Client client = ClientBuilder.newBuilder()
-               .register(MultiPartFeature.class).build();
-         WebTarget webTarget = client.target(String.format("http://%s%s/%s",
-               _coordWorkMgr, CoordConsts.SVC_BASE_WORK_MGR,
-               CoordConsts.SVC_WORK_UPLOAD_ENV_RSC));
-
-         MultiPart multiPart = new MultiPart();
-         multiPart.setMediaType(MediaType.MULTIPART_FORM_DATA_TYPE);
-
-         FormDataBodyPart testrigNameBodyPart = new FormDataBodyPart(
-               CoordConsts.SVC_TESTRIG_NAME_KEY, testrigName,
-               MediaType.TEXT_PLAIN_TYPE);
-         multiPart.bodyPart(testrigNameBodyPart);
-
-         FormDataBodyPart envNameBodyPart = new FormDataBodyPart(
-               CoordConsts.SVC_ENV_NAME_KEY, envName, MediaType.TEXT_PLAIN_TYPE);
-         multiPart.bodyPart(envNameBodyPart);
-
-         FileDataBodyPart fileDataBodyPart = new FileDataBodyPart(
-               CoordConsts.SVC_ZIPFILE_KEY, new File(zipfileName),
-               MediaType.APPLICATION_OCTET_STREAM_TYPE);
-         multiPart.bodyPart(fileDataBodyPart);
-
-         Response response = webTarget.request(MediaType.APPLICATION_JSON)
-               .post(Entity.entity(multiPart, multiPart.getMediaType()));
-
-         _logger.infof(response.getStatus() + " " + response.getStatusInfo()
-               + " " + response + "\n");
-
-         if (response.getStatus() != Response.Status.OK.getStatusCode()) {
-            System.err
-                  .printf("UploadEnvironment: Did not get an OK response\n");
-            return false;
-         }
-
-         String sobj = response.readEntity(String.class);
-         JSONArray array = new JSONArray(sobj);
-         _logger.infof("response: %s [%s] [%s]\n", array.toString(),
-               array.get(0), array.get(1));
-
-         if (!array.get(0).equals(CoordConsts.SVC_SUCCESS_KEY)) {
-            _logger.errorf("got error while uploading environment: %s %s\n",
-                  array.get(0), array.get(1));
-            return false;
-         }
-
-         return true;
-      }
-      catch (Exception e) {
-         System.err
-               .printf(
-                     "Exception when uploading environment to %s using (%s, %s, %s)\n",
-                     _coordWorkMgr, testrigName, envName, zipfileName);
-         e.printStackTrace();
-         return false;
-      }
-   }
-
-   public boolean uploadQuestion(String testrigName, String qName,
-         String fileName) {
-      try {
-
-         Client client = ClientBuilder.newBuilder()
-               .register(MultiPartFeature.class).build();
-         WebTarget webTarget = client.target(String.format("http://%s%s/%s",
-               _coordWorkMgr, CoordConsts.SVC_BASE_WORK_MGR,
-               CoordConsts.SVC_WORK_UPLOAD_QUESTION_RSC));
-
-         MultiPart multiPart = new MultiPart();
-         multiPart.setMediaType(MediaType.MULTIPART_FORM_DATA_TYPE);
-
-         FormDataBodyPart testrigNameBodyPart = new FormDataBodyPart(
-               CoordConsts.SVC_TESTRIG_NAME_KEY, testrigName,
-               MediaType.TEXT_PLAIN_TYPE);
-         multiPart.bodyPart(testrigNameBodyPart);
-
-         FormDataBodyPart qNameBodyPart = new FormDataBodyPart(
-               CoordConsts.SVC_QUESTION_NAME_KEY, qName,
-               MediaType.TEXT_PLAIN_TYPE);
-         multiPart.bodyPart(qNameBodyPart);
-
-         FileDataBodyPart fileDataBodyPart = new FileDataBodyPart(
-               CoordConsts.SVC_FILE_KEY, new File(fileName),
-               MediaType.APPLICATION_OCTET_STREAM_TYPE);
-         multiPart.bodyPart(fileDataBodyPart);
-
-         Response response = webTarget.request(MediaType.APPLICATION_JSON)
-               .post(Entity.entity(multiPart, multiPart.getMediaType()));
-
-         _logger.infof(response.getStatus() + " " + response.getStatusInfo()
-               + " " + response + "\n");
-
-         if (response.getStatus() != Response.Status.OK.getStatusCode()) {
-            _logger.errorf("UploadQuestion: Did not get an OK response\n");
-            return false;
-         }
-
-         String sobj = response.readEntity(String.class);
-         JSONArray array = new JSONArray(sobj);
-         _logger.infof("response: %s [%s] [%s]\n", array.toString(),
-               array.get(0), array.get(1));
-
-         if (!array.get(0).equals(CoordConsts.SVC_SUCCESS_KEY)) {
-            _logger.errorf("got error while uploading environment: %s %s\n",
-                  array.get(0), array.get(1));
-            return false;
-         }
-
-         return true;
-      }
-      catch (Exception e) {
-         _logger.errorf(
-               "Exception when uploading question to %s using (%s, %s, %s)\n",
-               _coordWorkMgr, testrigName, qName, fileName);
-         e.printStackTrace();
-         return false;
-      }
-   }
-
-   public boolean uploadTestrig(String testrigName, String zipfileName) {
-      try {
-
-         Client client = ClientBuilder.newBuilder()
-               .register(MultiPartFeature.class).build();
-         WebTarget webTarget = client.target(String.format("http://%s%s/%s",
-               _coordWorkMgr, CoordConsts.SVC_BASE_WORK_MGR,
-               CoordConsts.SVC_WORK_UPLOAD_TESTRIG_RSC));
-
-         MultiPart multiPart = new MultiPart();
-         multiPart.setMediaType(MediaType.MULTIPART_FORM_DATA_TYPE);
-
-         FormDataBodyPart testrigNameBodyPart = new FormDataBodyPart(
-               CoordConsts.SVC_TESTRIG_NAME_KEY, testrigName,
-               MediaType.TEXT_PLAIN_TYPE);
-         multiPart.bodyPart(testrigNameBodyPart);
-
-         FileDataBodyPart fileDataBodyPart = new FileDataBodyPart(
-               CoordConsts.SVC_ZIPFILE_KEY, new File(zipfileName),
-               MediaType.APPLICATION_OCTET_STREAM_TYPE);
-         multiPart.bodyPart(fileDataBodyPart);
-
-         Response response = webTarget.request(MediaType.APPLICATION_JSON)
-               .post(Entity.entity(multiPart, multiPart.getMediaType()));
-
-         _logger.info(response.getStatus() + " " + response.getStatusInfo()
-               + " " + response + "\n");
-
-         if (response.getStatus() != Response.Status.OK.getStatusCode()) {
-            _logger.errorf("UploadTestrig: Did not get an OK response\n");
-            return false;
-         }
-
-         String sobj = response.readEntity(String.class);
-         JSONArray array = new JSONArray(sobj);
-         _logger.infof("response: %s [%s] [%s]\n", array.toString(),
-               array.get(0), array.get(1));
-
-         if (!array.get(0).equals(CoordConsts.SVC_SUCCESS_KEY)) {
-            _logger.errorf("got error while uploading test rig: %s %s\n",
-                  array.get(0), array.get(1));
-            return false;
-         }
-
-         return true;
-      }
-      catch (Exception e) {
-         if (e.getMessage().contains("FileNotFoundException")) {
-            _logger.errorf("File not found: %s", zipfileName);
-         }
-         else {
-            _logger.errorf(
-                  "Exception when uploading test rig to %s using (%s, %s)\n",
-                  _coordWorkMgr, testrigName, zipfileName);
-            e.printStackTrace();
-         }
-         return false;
-      }
-   }
-}
->>>>>>> 369ca699
+package org.batfish.client;
+
+import java.io.File;
+import java.io.FileWriter;
+import java.nio.file.Paths;
+import java.util.UUID;
+
+import javax.ws.rs.ProcessingException;
+import javax.ws.rs.client.Client;
+import javax.ws.rs.client.ClientBuilder;
+import javax.ws.rs.client.Entity;
+import javax.ws.rs.client.WebTarget;
+import javax.ws.rs.core.MediaType;
+import javax.ws.rs.core.MultivaluedMap;
+import javax.ws.rs.core.Response;
+
+import org.apache.commons.lang.exception.ExceptionUtils;
+import org.batfish.common.BatfishLogger;
+import org.batfish.common.BfConsts;
+import org.batfish.common.CoordConsts;
+import org.batfish.common.WorkItem;
+import org.batfish.common.CoordConsts.WorkStatusCode;
+import org.codehaus.jettison.json.JSONArray;
+import org.codehaus.jettison.json.JSONObject;
+import org.glassfish.jersey.media.multipart.FormDataBodyPart;
+import org.glassfish.jersey.media.multipart.MultiPart;
+import org.glassfish.jersey.media.multipart.MultiPartFeature;
+import org.glassfish.jersey.media.multipart.file.FileDataBodyPart;
+import org.glassfish.jersey.uri.UriComponent;
+
+public class BfCoordWorkHelper {
+
+   private String _coordWorkMgr;
+   private BatfishLogger _logger;
+
+   public BfCoordWorkHelper(String workMgr, BatfishLogger logger) {
+         _coordWorkMgr = workMgr;
+         _logger = logger;
+   }
+
+   public WorkStatusCode getWorkStatus(UUID parseWorkUUID) {
+      try {
+         Client client = ClientBuilder.newClient();
+         WebTarget webTarget = client.target(
+               String.format("http://%s%s/%s", _coordWorkMgr,
+                     CoordConsts.SVC_BASE_WORK_MGR,
+                     CoordConsts.SVC_WORK_GET_WORKSTATUS_RSC)).queryParam(
+               CoordConsts.SVC_WORKID_KEY,
+               UriComponent.encode(parseWorkUUID.toString(),
+                     UriComponent.Type.QUERY_PARAM_SPACE_ENCODED));
+         Response response = webTarget.request(MediaType.APPLICATION_JSON)
+               .get();
+
+         _logger.info(response.getStatus() + " "
+               + response.getStatusInfo() + " " + response + "\n");
+
+         if (response.getStatus() != Response.Status.OK.getStatusCode()) {
+            _logger.errorf("Did not get an OK response from: %s\n", webTarget);
+            return null;
+         }
+
+         String sobj = response.readEntity(String.class);
+         JSONArray array = new JSONArray(sobj);
+         _logger.infof("response: %s [%s] [%s]\n", array.toString(),
+               array.get(0), array.get(1));
+
+         if (!array.get(0).equals(CoordConsts.SVC_SUCCESS_KEY)) {
+            _logger.errorf("got error while checking work status: %s %s\n",
+                  array.get(0), array.get(1));
+            return null;
+         }
+
+         JSONObject jObj = new JSONObject(array.get(1).toString());
+
+         if (!jObj.has(CoordConsts.SVC_WORKSTATUS_KEY)) {
+            _logger.errorf("workstatus key not found in: %s\n",
+                  jObj.toString());
+            return null;
+         }
+
+         return WorkStatusCode.valueOf(jObj
+               .getString(CoordConsts.SVC_WORKSTATUS_KEY));
+      }
+      catch (ProcessingException e) {
+         _logger.errorf("unable to connect to %s: %s\n", _coordWorkMgr, e
+               .getStackTrace().toString());
+         return null;
+      }
+      catch (Exception e) {
+         _logger.errorf("exception: ");
+         e.printStackTrace();
+         return null;
+      }
+   }
+
+   public boolean uploadTestrig(String testrigName, String zipfileName) {
+      try {
+
+         Client client = ClientBuilder.newBuilder()
+               .register(MultiPartFeature.class).build();
+         WebTarget webTarget = client.target(String.format("http://%s%s/%s",
+               _coordWorkMgr, CoordConsts.SVC_BASE_WORK_MGR,
+               CoordConsts.SVC_WORK_UPLOAD_TESTRIG_RSC));
+
+         MultiPart multiPart = new MultiPart();
+         multiPart.setMediaType(MediaType.MULTIPART_FORM_DATA_TYPE);
+
+         FormDataBodyPart testrigNameBodyPart = new FormDataBodyPart(
+               CoordConsts.SVC_TESTRIG_NAME_KEY, testrigName,
+               MediaType.TEXT_PLAIN_TYPE);
+         multiPart.bodyPart(testrigNameBodyPart);
+
+         FileDataBodyPart fileDataBodyPart = new FileDataBodyPart(
+               CoordConsts.SVC_ZIPFILE_KEY, new File(zipfileName),
+               MediaType.APPLICATION_OCTET_STREAM_TYPE);
+         multiPart.bodyPart(fileDataBodyPart);
+
+         Response response = webTarget.request(MediaType.APPLICATION_JSON)
+               .post(Entity.entity(multiPart, multiPart.getMediaType()));
+
+         _logger.info(response.getStatus() + " "
+               + response.getStatusInfo() + " " + response + "\n");
+
+         if (response.getStatus() != Response.Status.OK.getStatusCode()) {
+            _logger.errorf("UploadTestrig: Did not get an OK response\n");
+            return false;
+         }
+
+         String sobj = response.readEntity(String.class);
+         JSONArray array = new JSONArray(sobj);
+         _logger.infof("response: %s [%s] [%s]\n", array.toString(),
+               array.get(0), array.get(1));
+
+         if (!array.get(0).equals(CoordConsts.SVC_SUCCESS_KEY)) {
+            _logger.errorf("Error while uploading test rig [%s]: %s\n",
+                  array.get(0), array.get(1));
+            return false;
+         }
+
+         return true;
+      }
+      catch (Exception e) {
+         if (e.getMessage().contains("FileNotFoundException")) {
+            _logger.errorf("File not found: %s\n", zipfileName);
+         }
+         else {
+            _logger.errorf(
+                  "Exception when uploading test rig to %s using (%s, %s): %s\n",
+                  _coordWorkMgr, testrigName, zipfileName, ExceptionUtils.getStackTrace(e));
+         }
+         return false;
+      }
+   }
+
+   public boolean uploadEnvironment(String testrigName, String envName,
+         String zipfileName) {
+      try {
+
+         Client client = ClientBuilder.newBuilder()
+               .register(MultiPartFeature.class).build();
+         WebTarget webTarget = client.target(String.format("http://%s%s/%s",
+               _coordWorkMgr, CoordConsts.SVC_BASE_WORK_MGR,
+               CoordConsts.SVC_WORK_UPLOAD_ENV_RSC));
+
+         MultiPart multiPart = new MultiPart();
+         multiPart.setMediaType(MediaType.MULTIPART_FORM_DATA_TYPE);
+
+         FormDataBodyPart testrigNameBodyPart = new FormDataBodyPart(
+               CoordConsts.SVC_TESTRIG_NAME_KEY, testrigName,
+               MediaType.TEXT_PLAIN_TYPE);
+         multiPart.bodyPart(testrigNameBodyPart);
+
+         FormDataBodyPart envNameBodyPart = new FormDataBodyPart(
+               CoordConsts.SVC_ENV_NAME_KEY, envName, MediaType.TEXT_PLAIN_TYPE);
+         multiPart.bodyPart(envNameBodyPart);
+
+         FileDataBodyPart fileDataBodyPart = new FileDataBodyPart(
+               CoordConsts.SVC_ZIPFILE_KEY, new File(zipfileName),
+               MediaType.APPLICATION_OCTET_STREAM_TYPE);
+         multiPart.bodyPart(fileDataBodyPart);
+
+         Response response = webTarget.request(MediaType.APPLICATION_JSON)
+               .post(Entity.entity(multiPart, multiPart.getMediaType()));
+
+         _logger.infof(response.getStatus() + " "
+               + response.getStatusInfo() + " " + response + "\n");
+
+         if (response.getStatus() != Response.Status.OK.getStatusCode()) {
+            System.err
+                  .printf("UploadEnvironment: Did not get an OK response\n");
+            return false;
+         }
+
+         String sobj = response.readEntity(String.class);
+         JSONArray array = new JSONArray(sobj);
+         _logger.infof("response: %s [%s] [%s]\n", array.toString(),
+               array.get(0), array.get(1));
+
+         if (!array.get(0).equals(CoordConsts.SVC_SUCCESS_KEY)) {
+            _logger.errorf("got error while uploading environment: %s %s\n",
+                  array.get(0), array.get(1));
+            return false;
+         }
+
+         return true;
+      }
+      catch (Exception e) {
+         if (e.getMessage().contains("FileNotFoundException")) {
+            _logger.errorf("File not found: %s\n", zipfileName);
+         }
+         else {
+         _logger.errorf("Exception when uploading environment to %s using (%s, %s, %s): %s\n",
+                     _coordWorkMgr, testrigName, envName, zipfileName, ExceptionUtils.getStackTrace(e));
+         }
+         return false;
+      }
+   }
+
+   public boolean uploadQuestion(String testrigName, String qName,
+         String fileName) {
+      try {
+
+         Client client = ClientBuilder.newBuilder()
+               .register(MultiPartFeature.class).build();
+         WebTarget webTarget = client.target(String.format("http://%s%s/%s",
+               _coordWorkMgr, CoordConsts.SVC_BASE_WORK_MGR,
+               CoordConsts.SVC_WORK_UPLOAD_QUESTION_RSC));
+
+         MultiPart multiPart = new MultiPart();
+         multiPart.setMediaType(MediaType.MULTIPART_FORM_DATA_TYPE);
+
+         FormDataBodyPart testrigNameBodyPart = new FormDataBodyPart(
+               CoordConsts.SVC_TESTRIG_NAME_KEY, testrigName,
+               MediaType.TEXT_PLAIN_TYPE);
+         multiPart.bodyPart(testrigNameBodyPart);
+
+         FormDataBodyPart qNameBodyPart = new FormDataBodyPart(
+               CoordConsts.SVC_QUESTION_NAME_KEY, qName,
+               MediaType.TEXT_PLAIN_TYPE);
+         multiPart.bodyPart(qNameBodyPart);
+
+         FileDataBodyPart fileDataBodyPart = new FileDataBodyPart(
+               CoordConsts.SVC_FILE_KEY, new File(fileName),
+               MediaType.APPLICATION_OCTET_STREAM_TYPE);
+         multiPart.bodyPart(fileDataBodyPart);
+
+         Response response = webTarget.request(MediaType.APPLICATION_JSON)
+               .post(Entity.entity(multiPart, multiPart.getMediaType()));
+
+         _logger.infof(response.getStatus() + " "
+               + response.getStatusInfo() + " " + response + "\n");
+
+         if (response.getStatus() != Response.Status.OK.getStatusCode()) {
+            _logger.errorf("UploadQuestion: Did not get an OK response\n");
+            return false;
+         }
+
+         String sobj = response.readEntity(String.class);
+         JSONArray array = new JSONArray(sobj);
+         _logger.infof("response: %s [%s] [%s]\n", array.toString(),
+               array.get(0), array.get(1));
+
+         if (!array.get(0).equals(CoordConsts.SVC_SUCCESS_KEY)) {
+            _logger.errorf("Error while uploading question [%s]: %s\n",
+                  array.get(0), array.get(1));
+            return false;
+         }
+
+         return true;
+      }
+      catch (Exception e) {
+         if (e.getMessage().contains("FileNotFoundException")) {
+            _logger.errorf("File not found: %s\n", fileName);
+         }
+         else {
+         _logger.errorf(
+               "Exception when uploading question to %s using (%s, %s, %s): %s\n",
+               _coordWorkMgr, testrigName, qName, fileName, ExceptionUtils.getStackTrace(e));
+         }
+         return false;
+      }
+   }
+
+   public boolean queueWork(WorkItem wItem) {
+
+      try {
+         Client client = ClientBuilder.newClient();
+         WebTarget webTarget = client.target(
+               String.format("http://%s%s/%s", _coordWorkMgr,
+                     CoordConsts.SVC_BASE_WORK_MGR,
+                     CoordConsts.SVC_WORK_QUEUE_WORK_RSC)).queryParam(
+               CoordConsts.SVC_WORKITEM_KEY,
+               UriComponent.encode(wItem.toJsonString(),
+                     UriComponent.Type.QUERY_PARAM_SPACE_ENCODED));
+         Response response = webTarget.request(MediaType.APPLICATION_JSON)
+               .get();
+
+         if (response.getStatus() != Response.Status.OK.getStatusCode()) {
+            _logger.errorf("QueueWork: Did not get an OK response\n");
+            return false;
+         }
+
+         String sobj = response.readEntity(String.class);
+         JSONArray array = new JSONArray(sobj);
+         _logger.infof("response: %s [%s] [%s]\n", array.toString(),
+               array.get(0), array.get(1));
+
+         if (!array.get(0).equals(CoordConsts.SVC_SUCCESS_KEY)) {
+            _logger.errorf("got error while queuing work: %s %s\n",
+                  array.get(0), array.get(1));
+            return false;
+         }
+
+         return true;
+      }
+      catch (ProcessingException e) {
+         _logger.errorf("unable to connect to %s: %s\n", _coordWorkMgr, e
+               .getStackTrace().toString());
+         return false;
+      }
+      catch (Exception e) {
+         _logger.errorf("exception: ");
+         e.printStackTrace();
+         return false;
+      }
+   }
+
+   public String getObject(String testrigName, String objectName) {
+      try {
+
+         Client client = ClientBuilder.newBuilder()
+               .register(MultiPartFeature.class).build();
+         WebTarget webTarget = client
+               .target(
+                     String.format("http://%s%s/%s", _coordWorkMgr,
+                           CoordConsts.SVC_BASE_WORK_MGR,
+                           CoordConsts.SVC_WORK_GET_OBJECT_RSC))
+               .queryParam(CoordConsts.SVC_TESTRIG_NAME_KEY, testrigName)
+               .queryParam(CoordConsts.SVC_WORK_OBJECT_KEY, objectName);
+
+         Response response = webTarget.request(
+               MediaType.APPLICATION_OCTET_STREAM).get();
+
+         _logger.info(response.getStatus() + " "
+               + response.getStatusInfo() + " " + response + "\n");
+
+         if (response.getStatus() != Response.Status.OK.getStatusCode()) {
+            _logger.errorf("GetObject: Did not get an OK response\n");
+            return null;
+         }
+
+         // see if we have a filename header
+         String outFileStr = objectName;
+
+         MultivaluedMap<String, String> headers = response.getStringHeaders();
+
+         if (headers.containsKey(CoordConsts.SVC_WORK_FILENAME_HDR)) {
+            String value = headers.getFirst(CoordConsts.SVC_WORK_FILENAME_HDR);
+            if (value != null && !value.equals("")) {
+               outFileStr = value;
+            }
+         }
+
+         File outdir = new File("client");
+         outdir.mkdirs();
+
+         File inFile = response.readEntity(File.class);
+         File outFile = new File(outdir.getAbsolutePath() + "/" + outFileStr);
+
+         inFile.renameTo(outFile);
+
+         FileWriter fr = new FileWriter(inFile);
+         fr.flush();
+         fr.close();
+
+         return outFile.getAbsolutePath();
+      }
+      catch (Exception e) {
+         _logger.errorf(
+               "Exception in getObject from %s using (%s, %s)\n",
+               _coordWorkMgr, testrigName, objectName);
+         e.printStackTrace();
+         return null;
+      }
+   }
+
+   public WorkItem getWorkItemParseVendorIndependent(String testrigName) {
+      WorkItem wItem = new WorkItem(testrigName);
+      wItem.addRequestParam(BfConsts.COMMAND_PARSE_VENDOR_INDEPENDENT, "");
+      return wItem;
+   }
+
+   public WorkItem getWorkItemParseVendorSpecific(String testrigName) {
+      WorkItem wItem = new WorkItem(testrigName);
+      wItem.addRequestParam(BfConsts.COMMAND_PARSE_VENDOR_SPECIFIC, "");
+      return wItem;
+   }
+
+   public WorkItem getWorkItemGenerateFacts(String testrigName, String envName) {
+      WorkItem wItem = new WorkItem(testrigName);
+      wItem.addRequestParam(BfConsts.COMMAND_GENERATE_FACT, "");
+      wItem.addRequestParam(BfConsts.ARG_ENVIRONMENT_NAME, envName);
+      return wItem;
+   }
+
+   public WorkItem getWorkItemGenerateDataPlane(String testrigName,
+         String envName) {
+      WorkItem wItem = new WorkItem(testrigName);
+      wItem.addRequestParam(BfConsts.COMMAND_CREATE_WORKSPACE, "");
+      wItem.addRequestParam(BfConsts.COMMAND_FACTS, "");
+      wItem.addRequestParam(BfConsts.ARG_ENVIRONMENT_NAME, envName);
+      return wItem;
+   }
+
+   public String getResultsObjectNameParseVendorIndependent() {
+      return BfConsts.RELPATH_VENDOR_INDEPENDENT_CONFIG_DIR;
+   }
+
+   public String getResultsObjectNameParseVendorSpecific() {
+      return BfConsts.RELPATH_VENDOR_SPECIFIC_CONFIG_DIR;
+   }
+
+   public String getResultsObjectNameGenerateFacts(String envName) {
+      return Paths.get(BfConsts.RELPATH_ENVIRONMENTS_DIR, envName,
+            BfConsts.RELPATH_FACT_DUMP_DIR).toString();
+   }
+
+   public String getResultsObjectNameGenerateDataPlane(String envName) {
+      return null;
+   }
+
+   public WorkItem getWorkItemGetDataPlane(String testrigName, String envName) {
+      WorkItem wItem = new WorkItem(testrigName);
+      wItem.addRequestParam(BfConsts.COMMAND_DUMP_DP, "");
+      wItem.addRequestParam(BfConsts.ARG_ENVIRONMENT_NAME, envName);
+      return wItem;
+   }
+
+   public String getResultsObjectNameGetDataPlane(String envName) {
+      return Paths.get(BfConsts.RELPATH_ENVIRONMENTS_DIR, envName,
+                  BfConsts.RELPATH_DATA_PLANE_DIR).toString();
+   }
+
+   public WorkItem getWorkItemCreateZ3Encoding(String testrigName,
+         String envName) {
+      WorkItem wItem = new WorkItem(testrigName);
+      wItem.addRequestParam(BfConsts.COMMAND_SYNTHESIZE_Z3_DATA_PLANE, "");
+      wItem.addRequestParam(BfConsts.ARG_ENVIRONMENT_NAME, envName);
+      return wItem;
+   }
+
+   public String getResultsObjectNameCreateZ3Encoding(String envName) {
+      return Paths.get(BfConsts.RELPATH_ENVIRONMENTS_DIR, envName,
+                  BfConsts.RELPATH_Z3_DATA_PLANE_FILE).toString();
+   }
+
+   public WorkItem getWorkItemAnswerQuestion(String testrigName,
+         String envName, String questionName) {
+      WorkItem wItem = new WorkItem(testrigName);
+      wItem.addRequestParam(BfConsts.COMMAND_ANSWER, "");
+      wItem.addRequestParam(BfConsts.ARG_ENVIRONMENT_NAME, envName);
+      wItem.addRequestParam(BfConsts.ARG_QUESTION_NAME, questionName);
+      return wItem;
+   }
+
+   public String getResultsObjectNameAnswerQuestion(String envName, String questionName) {
+      return null;
+   }
+
+   public WorkItem getWorkItemPostFlows(String testrigName, String envName,
+         String questionName) {
+      WorkItem wItem = new WorkItem(testrigName);
+      wItem.addRequestParam(BfConsts.COMMAND_POST_FLOWS, "");
+      wItem.addRequestParam(BfConsts.ARG_QUESTION_NAME, questionName);
+      wItem.addRequestParam(BfConsts.ARG_ENVIRONMENT_NAME, envName);
+      return wItem;
+   }
+
+   public String getResultsObjectNamePostFlows(String envName, String questionName) {
+      return null;
+   }
+
+   public WorkItem getWorkItemGetFlowTraces(String testrigName, String envName,
+         String questionName) {
+      WorkItem wItem = new WorkItem(testrigName);
+      wItem.addRequestParam(BfConsts.COMMAND_QUERY, "");
+      wItem.addRequestParam(BfConsts.ARG_PREDICATES,
+            BfConsts.PREDICATE_FLOW_PATH_HISTORY);
+      wItem.addRequestParam(BfConsts.ARG_ENVIRONMENT_NAME, envName);
+      return wItem;
+   }
+
+   public String getResultsObjectNameGetFlowTraces(String envName, String questionName) {
+      return Paths.get(BfConsts.RELPATH_ENVIRONMENTS_DIR, envName,
+                  BfConsts.RELPATH_QUERY_DUMP_DIR).toString();
+   }
+ }