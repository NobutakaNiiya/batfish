--- conflicted
+++ resolved
@@ -150,16 +150,10 @@
    local DUMP_DIR=$3
    local INDEP_SERIAL_DIR=$4
    local BLACKLISTED_INTERFACE=$5
-<<<<<<< HEAD
+   local ORIG_FLOW_SINKS=$6
    echo ": START: Compute the fixed point of the control plane with blacklisted interface: \"${BLACKLISTED_INTERFACE}\""
-   batfish_expect_args 5 $# || return 1
-   batfish -workspace $WORKSPACE -testrig $TEST_RIG -sipath $INDEP_SERIAL_DIR -compile -facts -dumpcp -dumpdir $DUMP_DIR -blint $BLACKLISTED_INTERFACE || return 1
-=======
-   local ORIG_FLOW_SINKS=$6
-   echo ": START: Compute the fixed point of the control plane with blacklisted interface: $BLACKLISTED_INTERFACE"
    batfish_expect_args 6 $# || return 1
    batfish -workspace $WORKSPACE -testrig $TEST_RIG -sipath $INDEP_SERIAL_DIR -compile -facts -dumpcp -dumpdir $DUMP_DIR -blint $BLACKLISTED_INTERFACE -flowsink $ORIG_FLOW_SINKS || return 1
->>>>>>> e4aea59e
    batfish_date
    echo ": END: Compute the fixed point of the control plane with blacklisted interface: \"${BLACKLISTED_INTERFACE}\""
 }
